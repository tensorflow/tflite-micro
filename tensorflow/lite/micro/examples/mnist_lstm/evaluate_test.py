# Copyright 2022 The TensorFlow Authors. All Rights Reserved.
#
# Licensed under the Apache License, Version 2.0 (the "License");
# you may not use this file except in compliance with the License.
# You may obtain a copy of the License at
#
#     http://www.apache.org/licenses/LICENSE-2.0
#
# Unless required by applicable law or agreed to in writing, software
# distributed under the License is distributed on an "AS IS" BASIS,
# WITHOUT WARRANTIES OR CONDITIONS OF ANY KIND, either express or implied.
# See the License for the specific language governing permissions and
# limitations under the License.
# =============================================================================
import os

import numpy as np
import tensorflow as tf

from tensorflow.python.framework import test_util
from tensorflow.python.platform import resource_loader
from tensorflow.python.platform import test
from tflite_micro.tensorflow.lite.micro.python.interpreter.src import tflm_runtime
from tflite_micro.tensorflow.lite.micro.examples.mnist_lstm import evaluate

PREFIX_PATH = resource_loader.get_path_to_datafile("")


class LSTMFloatModelTest(test_util.TensorFlowTestCase):

  model_path = os.path.join(PREFIX_PATH, "trained_lstm.tflite")
  input_shape = (1, 28, 28)
  output_shape = (1, 10)

  tflm_interpreter = tflm_runtime.Interpreter.from_file(model_path)
  np.random.seed(42)  #Seed the random number generator

  def testInputErrHandling(self):
    wrong_size_image_path = os.path.join(PREFIX_PATH, "samples/resized9.png")
    with self.assertRaises(RuntimeError):
      evaluate.predict_image(self.tflm_interpreter, wrong_size_image_path)

  def testCompareWithTFLite(self):
    tflite_interpreter = tf.lite.Interpreter(model_path=self.model_path)
    tflite_interpreter.allocate_tensors()
    tflite_output_details = tflite_interpreter.get_output_details()[0]
    tflite_input_details = tflite_interpreter.get_input_details()[0]

    num_steps = 100
    for _ in range(0, num_steps):
      # Clear the internal states of the TfLite and TFLM interpreters so that we can call invoke multiple times (LSTM is stateful).
      tflite_interpreter.reset_all_variables()
      self.tflm_interpreter.reset()

      # Give the same (random) input to both interpreters can confirm that the output is identical.
      data_x = np.random.random(self.input_shape)
      data_x = data_x.astype("float32")

      # Run inference on TFLite
      tflite_interpreter.set_tensor(tflite_input_details["index"], data_x)
      tflite_interpreter.invoke()
      tflite_output = tflite_interpreter.get_tensor(
          tflite_output_details["index"])

      # Run inference on TFLM
      self.tflm_interpreter.set_input(data_x, 0)
      self.tflm_interpreter.invoke()
      tflm_output = self.tflm_interpreter.get_output(0)

      # Check that TFLM has correct output
      self.assertDTypeEqual(tflm_output, np.float32)
      self.assertEqual(tflm_output.shape, self.output_shape)
      self.assertAllLess((tflite_output - tflm_output), 1e-5)

<<<<<<< HEAD
=======
  def testInputErrHandling(self):
    wrong_size_image_path = os.path.join(PREFIX_PATH, "samples/resized9.png")
    with self.assertRaises(RuntimeError):
      evaluate.predict_image(self.tflm_interpreter, wrong_size_image_path)

>>>>>>> cdc3a320
  def testModelAccuracy(self):
    # Test prediction accuracy on digits 0-9 using sample images
    for label in range(10):
      image_path = os.path.join(PREFIX_PATH, f"samples/sample{label}.png")
      # Run inference on the sample image
      # Note that the TFLM state is reset inside the predict_image function.
      category_probabilities = evaluate.predict_image(self.tflm_interpreter,
                                                      image_path)

      # Check the prediction result
      predicted_category = np.argmax(category_probabilities)
      self.assertEqual(predicted_category, label)


class LSTMQuantModelTest(test_util.TensorFlowTestCase):

  quant_model_path = os.path.join(PREFIX_PATH, "trained_lstm_quant.tflite")
  input_shape = (1, 28, 28)
  output_shape = (1, 10)

  tflm_interpreter_quant = tflm_runtime.Interpreter.from_file(quant_model_path)
  np.random.seed(42)  #Seed the random number generator

  def testQuantOutputs(self):

    float_model_path = os.path.join(PREFIX_PATH, "trained_lstm.tflite")
    tflm_interpreter_float = tflm_runtime.Interpreter.from_file(
        float_model_path)

    tflite_interpreter_quant = tf.lite.Interpreter(
        model_path=self.quant_model_path)
    tflite_interpreter_quant.allocate_tensors()
    tflite_output_details = tflite_interpreter_quant.get_output_details()[0]
    tflite_input_details = tflite_interpreter_quant.get_input_details()[0]

    input_scale, input_zero_point = tflite_input_details["quantization"]
    output_scale, output_zero_point = tflite_output_details["quantization"]

    num_test = 100
    for _ in range(num_test):
      self.tflm_interpreter_quant.reset()
      tflm_interpreter_float.reset()

      data_x = np.random.random(self.input_shape)
      data_x = data_x.astype("float32")

      # Run float inference on TFLM
      tflm_interpreter_float.set_input(data_x, 0)
      tflm_interpreter_float.invoke()
      tflm_output_float = tflm_interpreter_float.get_output(0)

      # Quantized the input data into int8
      data_x_quant = data_x / input_scale + input_zero_point
      data_x_quant = data_x_quant.astype('int8')

      # Run integer inference on the quantilzed TFLM model
      self.tflm_interpreter_quant.set_input(data_x_quant, 0)
      self.tflm_interpreter_quant.invoke()
      tflm_output_quant = self.tflm_interpreter_quant.get_output(0)
      # Convert the integer output back to float for comparison
      tflm_output_quant_float = output_scale * (tflm_output_quant +
                                                (-output_zero_point))

      # print(data_x, data_x_quant)
      # print(abs(tflm_output_float - tflm_output_quant_float).max())
      # Make sure the difference is within the error margin
      self.assertAllLess(abs(tflm_output_float - tflm_output_quant_float),
                         1e-2)

  # def testQuantCompareWithTFLite(self):
  #   tflite_interpreter_quant = tf.lite.Interpreter(
  #       model_path=self.quant_model_path)
  #   tflite_interpreter_quant.allocate_tensors()
  #   tflite_output_details = tflite_interpreter_quant.get_output_details()[0]
  #   tflite_input_details = tflite_interpreter_quant.get_input_details()[0]

  #   num_steps = 100
  #   for _ in range(0, num_steps):
  #     # Clear the internal states of the TfLite and TFLM interpreters so that we can call invoke multiple times (LSTM is stateful).
  #     tflite_interpreter_quant.reset_all_variables()
  #     self.tflm_interpreter_quant.reset()

  #     # Give the same (random) integer input to both interpreters can confirm that the output is identical.
  #     data_x = np.random.randint(-127, 127, self.input_shape, dtype=np.int8)

  #     # Run inference on TFLite
  #     tflite_interpreter_quant.set_tensor(tflite_input_details["index"],
  #                                         data_x)
  #     tflite_interpreter_quant.invoke()
  #     tflite_output = tflite_interpreter_quant.get_tensor(
  #         tflite_output_details["index"])

  #     # Run inference on TFLM
  #     self.tflm_interpreter_quant.set_input(data_x, 0)
  #     self.tflm_interpreter_quant.invoke()
  #     tflm_output = self.tflm_interpreter_quant.get_output(0)

  #     # Check that TFLM has correct output
  #     self.assertDTypeEqual(tflm_output, np.int8)
  #     self.assertEqual(tflm_output.shape, self.output_shape)
  #     if abs(tflite_output - tflm_output).max() > 5:
  #       print(tflite_output, tflm_output)
  #     # print(abs(tflite_output - tflm_output).max())
  #     self.assertAllLess((tflite_output - tflm_output), 1)

  def testQuantModelAccuracy(self):
    # Need tflite interpreter to access the quant parameters
    tflite_interpreter_quant = tf.lite.Interpreter(
        model_path=self.quant_model_path)
    tflite_interpreter_quant.allocate_tensors()

    tflite_input_details = tflite_interpreter_quant.get_input_details()[0]
    input_scale, input_zero_point = tflite_input_details["quantization"]

    for label in range(10):
      image_path = os.path.join(PREFIX_PATH, f"samples/sample{label}.png")
      # Run integer inference (quantized) on the sample image
      # Note that the TFLM state is reset inside the predict_image function.
      category_probabilities_quant = evaluate.predict_image(
          self.tflm_interpreter_quant, image_path, input_scale,
          input_zero_point)
      # Check the prediction result
      # category_probabilities = (category_probabilities_quant +
      #                           (-output_zero_point)) * output_scale

      predicted_category = np.argmax(category_probabilities_quant)
      # Check the prediction
      self.assertEqual(predicted_category, label)


if __name__ == "__main__":
  test.main()<|MERGE_RESOLUTION|>--- conflicted
+++ resolved
@@ -72,14 +72,11 @@
       self.assertEqual(tflm_output.shape, self.output_shape)
       self.assertAllLess((tflite_output - tflm_output), 1e-5)
 
-<<<<<<< HEAD
-=======
   def testInputErrHandling(self):
     wrong_size_image_path = os.path.join(PREFIX_PATH, "samples/resized9.png")
     with self.assertRaises(RuntimeError):
       evaluate.predict_image(self.tflm_interpreter, wrong_size_image_path)
 
->>>>>>> cdc3a320
   def testModelAccuracy(self):
     # Test prediction accuracy on digits 0-9 using sample images
     for label in range(10):
