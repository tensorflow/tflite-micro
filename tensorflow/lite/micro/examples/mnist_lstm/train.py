# Copyright 2022 The TensorFlow Authors. All Rights Reserved.
#
# Licensed under the Apache License, Version 2.0 (the "License");
# you may not use this file except in compliance with the License.
# You may obtain a copy of the License at
#
#     http://www.apache.org/licenses/LICENSE-2.0
#
# Unless required by applicable law or agreed to in writing, software
# distributed under the License is distributed on an "AS IS" BASIS,
# WITHOUT WARRANTIES OR CONDITIONS OF ANY KIND, either express or implied.
# See the License for the specific language governing permissions and
# limitations under the License.
# =============================================================================
"""LSTM model training for MNIST recognition

This script is based on:
https://www.tensorflow.org/lite/models/convert/rnn
https://colab.research.google.com/github/tensorflow/tensorflow/blob/master/tensorflow/lite/examples/experimental_new_converter/Keras_LSTM_fusion_Codelab.ipynb

Run:
`bazel build tensorflow/lite/micro/examples/mnist_lstm:train`
`bazel-bin/tensorflow/lite/micro/examples/mnist_lstm/train`
"""
import os

from absl import app
from absl import flags
from absl import logging
import numpy as np
import tensorflow as tf

FLAGS = flags.FLAGS

<<<<<<< HEAD
flags.DEFINE_integer('epochs', 1, 'number of epochs to train the model.')
flags.DEFINE_string('save_dir', '/tmp/lstm_trained_model',
                    'the directory to save the trained model.')
flags.DEFINE_boolean('save_tf_model', False,
                     'store the original unconverted tf model.')
flags.DEFINE_boolean(
    'quantize', False,
    'convert and save the full integer (int8) quantized model.')
=======
flags.DEFINE_integer("epochs", 1, "number of epochs to train the model.")
flags.DEFINE_string("save_dir", "/tmp/lstm_trained_model",
                    "the directory to save the trained model.")
flags.DEFINE_boolean("save_tf_model", False,
                     "store the original unconverted tf model.")
>>>>>>> cdc3a320


def create_model(units=20):
  """Create a keras LSTM model for MNIST recognition

    Args:
        units (int, optional): dimensionality of the output space for the model.
          Defaults to 20.

    Returns:
        tf.keras.Model: A Keras LSTM model
    """

  model = tf.keras.models.Sequential([
      tf.keras.layers.Input(shape=(28, 28), name="input"),
      tf.keras.layers.LSTM(units, return_sequences=True),
      tf.keras.layers.Flatten(),
      tf.keras.layers.Dense(10, activation=tf.nn.softmax, name="output")
  ])
  model.compile(optimizer="adam",
                loss="sparse_categorical_crossentropy",
                metrics=["accuracy"])
  model.summary()
  return model


def get_train_data():
  """Get MNIST train and test data

    Returns:
        tuple: (data, label) pairs for train and test
    """
  (x_train, y_train), _ = tf.keras.datasets.mnist.load_data()
  x_train = x_train / 255.  # normalize pixel values to 0-1
  x_train = x_train.astype(np.float32)
  return (x_train, y_train)


def train_lstm_model(epochs, x_train, y_train):
  """Train keras LSTM model on MNIST dataset

<<<<<<< HEAD
    Args:
        epochs (int) : number of epochs to train the model
        x_train (numpy.array): list of the training data
        y_train (numpy.array): list of the corresponding array
=======
    Args:  epochs (int) : number of epochs to train the model
>>>>>>> cdc3a320

    Returns:
        tf.keras.Model: A trained keras LSTM model
  """
  model = create_model()
  callback = tf.keras.callbacks.EarlyStopping(
<<<<<<< HEAD
      monitor='val_loss',
      patience=3)  #early stop if validation loss does not drop anymore
=======
      monitor="val_loss",
      patience=1)  #early stop if validation loss does not drop anymore
>>>>>>> cdc3a320
  model.fit(x_train,
            y_train,
            epochs=epochs,
            validation_split=0.2,
            batch_size=32,
            callbacks=[callback])
  return model


def convert_quantized_tflite_model(model, x_train):
  """Convert the save TF model to tflite model, then save it as .tflite flatbuffer format

    See https://www.tensorflow.org/lite/performance/post_training_integer_quant#convert_using_integer-only_quantization

    Args:
        model (tf.keras.Model): the trained LSTM Model
<<<<<<< HEAD
        x_train (numpy.array): list of the training data

    Returns:
        The converted model in serialized format.
  """

  def representative_dataset_gen(num_samples=100):
    for data in x_train[:num_samples]:
      yield [data.reshape(1, 28, 28)]

  converter = tf.lite.TFLiteConverter.from_keras_model(model)
  converter.optimizations = [tf.lite.Optimize.DEFAULT]
  converter.target_spec.supported_ops = [tf.lite.OpsSet.TFLITE_BUILTINS_INT8]
  converter.inference_input_type = tf.int8
  converter.inference_output_type = tf.int8
  converter.representative_dataset = representative_dataset_gen
  tflite_model = converter.convert()
  return tflite_model


def convert_tflite_model(model):
  """Convert the save TF model to tflite model, then save it as .tflite flatbuffer format

    Args:
        model (tf.keras.Model): the trained LSTM Model

    Returns:
        The converted model in serialized format.
  """
  converter = tf.lite.TFLiteConverter.from_keras_model(model)
=======
        save_dir (str): directory to save the model
  """
  converter = tf.lite.TFLiteConverter.from_keras_model(model)
  save_name = "lstm.tflite"
>>>>>>> cdc3a320
  tflite_model = converter.convert()
  return tflite_model


def save_tflite_model(tflite_model, save_dir, model_name):
  """save the converted tflite model

  Args:
      tflite_model (binary): the converted model in serialized format.
      save_dir (str): the save directory
      model_name (str): model name to be saved
  """
  if not os.path.exists(save_dir):
    os.makedirs(save_dir)
<<<<<<< HEAD
  save_path = os.path.join(save_dir, model_name)
  with open(save_path, 'wb') as f:
=======
  with open(save_dir + "/" + save_name, "wb") as f:
>>>>>>> cdc3a320
    f.write(tflite_model)
  logging.info("Tflite model saved to %s", save_dir)


def train_save_model(save_dir, epochs=3, save_raw_model=False, quantize=False):
  """train and save LSTM model using keras

    Args:
        save_dir (string): save directory for the trained model
<<<<<<< HEAD
        epochs (int, optional): number of epochs to train the model. Defaults to 3
        save_raw_model (bool): store the original unconverted tf model. Defaults to False
        quantize (bool): convert tflite model using full integer (int8) quantization.

  """
  x_train, y_train = get_train_data()
  trained_model = train_lstm_model(epochs, x_train, y_train)
=======
        epochs (int, optional): number of epochs to train the model. Defaults to
          3
        save_raw_model (bool): store the original unconverted tf model. Defaults
          to False
  """
  trained_model = train_lstm_model(epochs)
>>>>>>> cdc3a320

  # TFLite converter requires fixed shape input to work, alternative: b/225231544
  fixed_input = tf.keras.layers.Input(shape=[28, 28],
                                      batch_size=1,
                                      dtype=trained_model.inputs[0].dtype,
                                      name="fixed_input")
  fixed_output = trained_model(fixed_input)
  run_model = tf.keras.models.Model(fixed_input, fixed_output)

  if save_raw_model:
    run_model.save(save_dir, save_format="tf")
    logging.info("TF model saved to %s", save_dir)

  # Convert and save the model
  save_name = "mnist_lstm.tflite"
  tflite_model = convert_tflite_model(run_model)
  save_tflite_model(tflite_model, save_dir, save_name)

  # Convert and save the quantized model
  if quantize:
    quantized_tflite_model = convert_quantized_tflite_model(run_model, x_train)
    save_name = "mnist_lstm_quant.tflite"
    save_tflite_model(quantized_tflite_model, save_dir, save_name)


def main(_):
  train_save_model(FLAGS.save_dir, FLAGS.epochs, FLAGS.save_tf_model,
                   FLAGS.quantize)


if __name__ == "__main__":
  app.run(main)<|MERGE_RESOLUTION|>--- conflicted
+++ resolved
@@ -32,7 +32,6 @@
 
 FLAGS = flags.FLAGS
 
-<<<<<<< HEAD
 flags.DEFINE_integer('epochs', 1, 'number of epochs to train the model.')
 flags.DEFINE_string('save_dir', '/tmp/lstm_trained_model',
                     'the directory to save the trained model.')
@@ -41,13 +40,6 @@
 flags.DEFINE_boolean(
     'quantize', False,
     'convert and save the full integer (int8) quantized model.')
-=======
-flags.DEFINE_integer("epochs", 1, "number of epochs to train the model.")
-flags.DEFINE_string("save_dir", "/tmp/lstm_trained_model",
-                    "the directory to save the trained model.")
-flags.DEFINE_boolean("save_tf_model", False,
-                     "store the original unconverted tf model.")
->>>>>>> cdc3a320
 
 
 def create_model(units=20):
@@ -89,27 +81,18 @@
 def train_lstm_model(epochs, x_train, y_train):
   """Train keras LSTM model on MNIST dataset
 
-<<<<<<< HEAD
     Args:
         epochs (int) : number of epochs to train the model
         x_train (numpy.array): list of the training data
         y_train (numpy.array): list of the corresponding array
-=======
-    Args:  epochs (int) : number of epochs to train the model
->>>>>>> cdc3a320
 
     Returns:
         tf.keras.Model: A trained keras LSTM model
   """
   model = create_model()
   callback = tf.keras.callbacks.EarlyStopping(
-<<<<<<< HEAD
       monitor='val_loss',
       patience=3)  #early stop if validation loss does not drop anymore
-=======
-      monitor="val_loss",
-      patience=1)  #early stop if validation loss does not drop anymore
->>>>>>> cdc3a320
   model.fit(x_train,
             y_train,
             epochs=epochs,
@@ -126,7 +109,6 @@
 
     Args:
         model (tf.keras.Model): the trained LSTM Model
-<<<<<<< HEAD
         x_train (numpy.array): list of the training data
 
     Returns:
@@ -157,12 +139,6 @@
         The converted model in serialized format.
   """
   converter = tf.lite.TFLiteConverter.from_keras_model(model)
-=======
-        save_dir (str): directory to save the model
-  """
-  converter = tf.lite.TFLiteConverter.from_keras_model(model)
-  save_name = "lstm.tflite"
->>>>>>> cdc3a320
   tflite_model = converter.convert()
   return tflite_model
 
@@ -177,12 +153,8 @@
   """
   if not os.path.exists(save_dir):
     os.makedirs(save_dir)
-<<<<<<< HEAD
   save_path = os.path.join(save_dir, model_name)
   with open(save_path, 'wb') as f:
-=======
-  with open(save_dir + "/" + save_name, "wb") as f:
->>>>>>> cdc3a320
     f.write(tflite_model)
   logging.info("Tflite model saved to %s", save_dir)
 
@@ -192,7 +164,6 @@
 
     Args:
         save_dir (string): save directory for the trained model
-<<<<<<< HEAD
         epochs (int, optional): number of epochs to train the model. Defaults to 3
         save_raw_model (bool): store the original unconverted tf model. Defaults to False
         quantize (bool): convert tflite model using full integer (int8) quantization.
@@ -200,14 +171,6 @@
   """
   x_train, y_train = get_train_data()
   trained_model = train_lstm_model(epochs, x_train, y_train)
-=======
-        epochs (int, optional): number of epochs to train the model. Defaults to
-          3
-        save_raw_model (bool): store the original unconverted tf model. Defaults
-          to False
-  """
-  trained_model = train_lstm_model(epochs)
->>>>>>> cdc3a320
 
   # TFLite converter requires fixed shape input to work, alternative: b/225231544
   fixed_input = tf.keras.layers.Input(shape=[28, 28],
