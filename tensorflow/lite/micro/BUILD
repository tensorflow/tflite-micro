load("@bazel_skylib//:bzl_library.bzl", "bzl_library")
load(
    "//tensorflow/lite/micro:build_def.bzl",
<<<<<<< HEAD
    "tflm_cc_binary",
=======
>>>>>>> 307c6342
    "tflm_cc_library",
    "tflm_cc_test",
    "tflm_copts",
)

package(
    default_visibility = ["//visibility:public"],
    features = [
        "-layering_check",  # buildozer: disable=no-layering-check, TODO(b/177257333): consider enabling layering check
        "-parse_headers",  # buildozer: disable=no-parse-headers, paser_headers is unavailable with bazel (http://b/175817117#comment4)
    ],
    licenses = ["notice"],
)

package_group(
    name = "micro",
    packages = ["//tensorflow/lite/micro/..."],
)

tflm_cc_library(
    name = "micro_compatibility",
    hdrs = [
        "compatibility.h",
    ],
)

tflm_cc_library(
    name = "compression",
    hdrs = [
        "compression.h",
    ],
    deps = [
        "//tensorflow/lite/c:common",
    ],
)

tflm_cc_library(
    # TODO(b/187093492): Rename to micro_interpreter.
    name = "micro_framework",
    srcs = [
        "micro_interpreter.cc",
    ],
    hdrs = [
        "micro_interpreter.h",
    ],
    deps = [
        ":memory_helpers",
        ":micro_allocator",
        ":micro_interpreter_context",
        ":micro_interpreter_graph",
        ":micro_profiler_interface",
        ":op_resolvers",
        "//tensorflow/lite:type_to_tflitetype",
        "//tensorflow/lite/c:common",
        "//tensorflow/lite/kernels/internal:tensor",
        "//tensorflow/lite/micro/tflite_bridge:flatbuffer_conversions_bridge",
        "//tensorflow/lite/schema:schema_fbs",
        "//tensorflow/lite/schema:schema_utils",
        "@flatbuffers//:runtime_cc",
    ],
)

tflm_cc_library(
    name = "micro_context",
    srcs = [
        "micro_context.cc",
    ],
    hdrs = [
        "micro_context.h",
    ],
    deps = [
        ":compression",
        ":micro_common",
        ":micro_graph",
        ":micro_log",
        ":micro_profiler",
        "//tensorflow/lite:type_to_tflitetype",
        "//tensorflow/lite/c:common",
        "//tensorflow/lite/micro/kernels:decompress",
    ],
)

tflm_cc_library(
    name = "micro_interpreter_context",
    srcs = [
        "micro_interpreter_context.cc",
    ],
    hdrs = [
        "micro_interpreter_context.h",
    ],
    deps = [
        ":memory_helpers",
        ":micro_allocator",
        ":micro_context",
        ":micro_interpreter_graph",
        ":micro_log",
        ":micro_profiler_interface",
        "//tensorflow/lite/c:common",
    ],
)

tflm_cc_library(
    name = "micro_common",
    hdrs = [
        "micro_common.h",
    ],
    deps = [
        "//tensorflow/lite/c:common",
    ],
)

tflm_cc_library(
    name = "fake_micro_context",
    srcs = [
        "fake_micro_context.cc",
    ],
    hdrs = [
        "fake_micro_context.h",
    ],
    deps = [
        ":memory_helpers",
        ":micro_arena_constants",
        ":micro_context",
        ":micro_log",
        ":mock_micro_graph",
        "//tensorflow/lite/c:common",
        "//tensorflow/lite/micro/arena_allocator:simple_memory_allocator",
    ],
)

tflm_cc_library(
    name = "micro_graph",
    hdrs = ["micro_graph.h"],
    deps = [
        ":micro_common",
        ":micro_resource_variable",
        "//tensorflow/lite/kernels/internal:compatibility",
    ],
)

tflm_cc_library(
    name = "micro_interpreter_graph",
    srcs = ["micro_interpreter_graph.cc"],
    hdrs = ["micro_interpreter_graph.h"],
    deps = [
        ":memory_helpers",
        ":micro_allocator",
        ":micro_common",
        ":micro_context",
        ":micro_graph",
        ":micro_log",
        ":micro_profiler",
        ":micro_resource_variable",
        "//tensorflow/lite/c:common",
        "//tensorflow/lite/kernels/internal:compatibility",
        "//tensorflow/lite/schema:schema_fbs",
        "@flatbuffers//:runtime_cc",
    ],
)

tflm_cc_library(
    name = "mock_micro_graph",
    srcs = ["mock_micro_graph.cc"],
    hdrs = ["mock_micro_graph.h"],
    deps = [
        ":micro_allocator",
        ":micro_graph",
        ":test_helpers",
        "//tensorflow/lite/c:common",
        "//tensorflow/lite/schema:schema_fbs",
    ],
)

tflm_cc_library(
    name = "micro_allocator",
    srcs = [
        "compression.h",
        "micro_allocation_info.cc",
        "micro_allocator.cc",
    ],
    hdrs = [
        "micro_allocation_info.h",
        "micro_allocator.h",
    ],
    deps = [
        ":compression",
        ":flatbuffer_utils",
        ":memory_helpers",
        ":micro_arena_constants",
        ":micro_common",
        ":micro_compatibility",
        ":micro_log",
        "//tensorflow/lite/kernels:kernel_util",
        "//tensorflow/lite/kernels/internal:compatibility",
        "//tensorflow/lite/micro/arena_allocator:ibuffer_allocator",
        "//tensorflow/lite/micro/arena_allocator:non_persistent_arena_buffer_allocator",
        "//tensorflow/lite/micro/arena_allocator:persistent_arena_buffer_allocator",
        "//tensorflow/lite/micro/arena_allocator:simple_memory_allocator",
        "//tensorflow/lite/micro/compression:metadata_saved",
        "//tensorflow/lite/micro/memory_planner:greedy_memory_planner",
        "//tensorflow/lite/micro/memory_planner:linear_memory_planner",
        "//tensorflow/lite/micro/memory_planner:micro_memory_planner",
        "//tensorflow/lite/micro/tflite_bridge:flatbuffer_conversions_bridge",
        "//tensorflow/lite/schema:schema_fbs",
        "//tensorflow/lite/schema:schema_utils",
        "@flatbuffers//:runtime_cc",
    ],
)

tflm_cc_library(
    name = "micro_arena_constants",
    hdrs = [
        "micro_arena_constants.h",
    ],
    deps = [],
)

tflm_cc_library(
    name = "flatbuffer_utils",
    srcs = ["flatbuffer_utils.cc"],
    hdrs = ["flatbuffer_utils.h"],
    deps = [
        "//tensorflow/lite/c:common",
        "//tensorflow/lite/schema:schema_fbs",
        "@flatbuffers//:runtime_cc",
    ],
)

tflm_cc_library(
    name = "memory_helpers",
    srcs = ["memory_helpers.cc"],
    hdrs = ["memory_helpers.h"],
    deps = [
        "//tensorflow/lite/c:common",
        "//tensorflow/lite/kernels/internal:reference",
        "//tensorflow/lite/micro/tflite_bridge:flatbuffer_conversions_bridge",
        "//tensorflow/lite/schema:schema_fbs",
        "@flatbuffers//:runtime_cc",
    ],
)

tflm_cc_library(
    name = "test_helpers",
    srcs = [
        "test_helper_custom_ops.cc",
        "test_helpers.cc",
    ],
    hdrs = [
        "test_helper_custom_ops.h",
        "test_helpers.h",
    ],
    deps = [
        ":compression",
        ":memory_helpers",
        ":micro_log",
        ":micro_utils",
        ":op_resolvers",
        "//tensorflow/lite:type_to_tflitetype",
        "//tensorflow/lite/c:common",
        "//tensorflow/lite/kernels:kernel_util",
        "//tensorflow/lite/kernels/internal:compatibility",
        "//tensorflow/lite/kernels/internal:tensor",
        "//tensorflow/lite/schema:schema_fbs",
        "@flatbuffers//:runtime_cc",
    ],
)

tflm_cc_library(
    name = "op_resolvers",
    srcs = [
        "micro_op_resolver.cc",
    ],
    hdrs = [
        "micro_mutable_op_resolver.h",
        "micro_op_resolver.h",
    ],
    deps = [
        ":micro_compatibility",
        ":micro_log",
        "//tensorflow/lite/c:common",
        "//tensorflow/lite/core/api",
        "//tensorflow/lite/kernels:op_macros",
        "//tensorflow/lite/kernels/internal:compatibility",
        "//tensorflow/lite/micro/kernels:micro_ops",
        "//tensorflow/lite/micro/tflite_bridge:flatbuffer_conversions_bridge",
        "//tensorflow/lite/schema:schema_fbs",
    ],
)

tflm_cc_library(
    name = "debug_log",
    srcs = [
        "debug_log.cc",
    ],
    hdrs = [
        "debug_log.h",
    ],
)

tflm_cc_library(
    name = "micro_log",
    srcs = [
        "micro_log.cc",
    ],
    hdrs = [
        "micro_log.h",
    ],
    deps = [
        ":debug_log",
    ],
)

tflm_cc_library(
    name = "micro_resource_variable",
    srcs = [
        "micro_resource_variable.cc",
    ],
    hdrs = [
        "micro_resource_variable.h",
    ],
    deps = [
        ":micro_allocator",
        ":micro_log",
        ":micro_utils",
        "//tensorflow/lite/c:common",
        "//tensorflow/lite/kernels/internal:compatibility",
    ],
)

tflm_cc_library(
    name = "micro_time",
    srcs = [
        "micro_time.cc",
    ],
    hdrs = [
        "micro_time.h",
    ],
    copts = tflm_copts() + ["-DTF_LITE_USE_CTIME"],
    deps = ["//tensorflow/lite/c:common"],
)

tflm_cc_library(
    name = "micro_profiler_interface",
    hdrs = [
        "micro_profiler_interface.h",
    ],
)

tflm_cc_library(
    name = "micro_profiler",
    srcs = [
        "micro_profiler.cc",
    ],
    hdrs = [
        "micro_profiler.h",
    ],
    deps = [
        ":micro_compatibility",
        ":micro_log",
        ":micro_profiler_interface",
        ":micro_time",
        "//tensorflow/lite/kernels/internal:compatibility",
    ],
)

tflm_cc_library(
    name = "micro_utils",
    srcs = [
        "micro_utils.cc",
    ],
    hdrs = [
        "micro_utils.h",
    ],
    deps = [
        ":memory_helpers",
        ":micro_log",
        "//tensorflow/lite/c:common",
        "//tensorflow/lite/kernels:op_macros",
    ],
)

tflm_cc_library(
<<<<<<< HEAD
    name = "hexdump",
    srcs = [
        "hexdump.cc",
    ],
    hdrs = [
        "hexdump.h",
    ],
    deps = [
        ":span",
        ":static_vector",
    ],
)

tflm_cc_library(
=======
>>>>>>> 307c6342
    name = "recording_allocators",
    srcs = [
        "recording_micro_allocator.cc",
    ],
    hdrs = [
        "recording_micro_allocator.h",
        "recording_micro_interpreter.h",
    ],
    deps = [
        ":micro_allocator",
        ":micro_compatibility",
        ":micro_framework",
        ":micro_log",
        "//tensorflow/lite/kernels/internal:compatibility",
        "//tensorflow/lite/micro/arena_allocator:recording_simple_memory_allocator",
    ],
)

tflm_cc_library(
    name = "span",
    hdrs = ["span.h"],
)

tflm_cc_library(
    name = "static_vector",
    hdrs = ["static_vector.h"],
    deps = [
        "//tensorflow/lite/kernels:op_macros",
    ],
)

tflm_cc_library(
    name = "system_setup",
    srcs = [
        "system_setup.cc",
    ],
    hdrs = [
        "system_setup.h",
    ],
)

<<<<<<< HEAD
=======
tflm_cc_library(
    name = "hexdump",
    srcs = [
        "hexdump.cc",
    ],
    hdrs = [
        "hexdump.h",
    ],
    deps = [
        ":debug_log",
        ":span",
        ":static_vector",
    ],
)

>>>>>>> 307c6342
tflm_cc_test(
    name = "micro_log_test",
    srcs = [
        "micro_log_test.cc",
    ],
    deps = [
        ":micro_log",
        ":system_setup",
        "//tensorflow/lite/micro/testing:micro_test",
    ],
)

tflm_cc_test(
    name = "micro_mutable_op_resolver_test",
    srcs = [
        "micro_mutable_op_resolver_test.cc",
    ],
    deps = [
        ":micro_framework",
        ":op_resolvers",
        "//tensorflow/lite/micro/testing:micro_test",
    ],
)

tflm_cc_test(
    name = "micro_interpreter_context_test",
    srcs = [
        "micro_interpreter_context_test.cc",
    ],
    deps = [
        ":micro_allocator",
        ":micro_interpreter_context",
        ":micro_interpreter_graph",
        ":test_helpers",
        "//tensorflow/lite/micro/testing:micro_test",
    ],
)

tflm_cc_test(
    name = "fake_micro_context_test",
    srcs = [
        "fake_micro_context_test.cc",
    ],
    deps = [
        ":fake_micro_context",
        ":micro_allocator",
        ":mock_micro_graph",
        ":test_helpers",
        "//tensorflow/lite/micro/testing:micro_test",
    ],
)

tflm_cc_test(
    name = "micro_interpreter_test",
    srcs = [
        "micro_interpreter_test.cc",
    ],
    deps = [
        ":micro_compatibility",
        ":micro_framework",
        ":micro_profiler_interface",
        ":micro_utils",
        ":op_resolvers",
        ":recording_allocators",
        ":test_helpers",
        "//tensorflow/lite/micro/testing:micro_test",
    ],
)

tflm_cc_test(
    name = "micro_allocator_test",
    srcs = [
        "micro_allocator_test.cc",
    ],
    deps = [
        ":memory_helpers",
        ":micro_allocator",
        ":micro_arena_constants",
        ":test_helpers",
        "//tensorflow/lite/c:common",
        "//tensorflow/lite/micro/memory_planner:memory_plan_struct",
        "//tensorflow/lite/micro/memory_planner:non_persistent_buffer_planner_shim",
        "//tensorflow/lite/micro/testing:micro_test",
        "//tensorflow/lite/micro/testing:test_conv_model",
    ],
)

tflm_cc_test(
    name = "micro_allocation_info_test",
    srcs = [
        "micro_allocation_info_test.cc",
    ],
    deps = [
        ":micro_allocator",
        ":test_helpers",
        "//tensorflow/lite/micro/testing:micro_test",
    ],
)

tflm_cc_test(
    name = "recording_micro_allocator_test",
    srcs = [
        "recording_micro_allocator_test.cc",
    ],
    deps = [
        ":micro_allocator",
        ":op_resolvers",
        ":recording_allocators",
        ":test_helpers",
        "//tensorflow/lite/micro/testing:micro_test",
        "//tensorflow/lite/micro/testing:test_conv_model",
    ],
)

tflm_cc_test(
    name = "flatbuffer_utils_test",
    srcs = [
        "flatbuffer_utils_test.cc",
    ],
    tags = [
        "nomsan",  # TODO(b/192311485): See http://b/192311485#comment2
    ],
    deps = [
        ":flatbuffer_utils",
        ":test_helpers",
        "//tensorflow/lite/micro/testing:micro_test",
    ],
)

tflm_cc_test(
<<<<<<< HEAD
    name = "hexdump_test",
    size = "small",
    srcs = [
        "hexdump_test.cc",
    ],
    deps = [
        ":hexdump",
        "//tensorflow/lite/micro/testing:micro_test",
    ],
)

tflm_cc_test(
=======
>>>>>>> 307c6342
    name = "memory_helpers_test",
    srcs = [
        "memory_helpers_test.cc",
    ],
    deps = [
        ":memory_helpers",
        ":test_helpers",
        "//tensorflow/lite/micro/testing:micro_test",
    ],
)

tflm_cc_test(
    name = "span_test",
    size = "small",
    srcs = [
        "span_test.cc",
    ],
    deps = [
        ":span",
        "//tensorflow/lite/micro/testing:micro_test",
    ],
)

tflm_cc_test(
    name = "testing_helpers_test",
    srcs = [
        "testing_helpers_test.cc",
    ],
    deps = [
        ":micro_framework",
        "//tensorflow/lite/micro:test_helpers",
        "//tensorflow/lite/micro/testing:micro_test",
    ],
)

tflm_cc_test(
    name = "micro_utils_test",
    srcs = [
        "micro_utils_test.cc",
    ],
    deps = [
        ":micro_utils",
        "//tensorflow/lite/micro/testing:micro_test",
    ],
)

tflm_cc_test(
    name = "micro_time_test",
    srcs = [
        "micro_time_test.cc",
    ],
    deps = [
        ":micro_time",
        "//tensorflow/lite/micro/testing:micro_test",
    ],
)

tflm_cc_test(
    name = "micro_resource_variable_test",
    srcs = ["micro_resource_variable_test.cc"],
    deps = [
        ":micro_resource_variable",
        "//tensorflow/lite/micro/testing:micro_test",
    ],
)

tflm_cc_test(
    name = "memory_arena_threshold_test",
    srcs = [
        "memory_arena_threshold_test.cc",
    ],
    deps = [
        ":op_resolvers",
        ":recording_allocators",
        "//tensorflow/lite/micro/benchmarks:keyword_scrambled_model_data",
        "//tensorflow/lite/micro/testing:micro_test",
        "//tensorflow/lite/micro/testing:test_conv_model",
    ],
)

tflm_cc_test(
    name = "static_vector_test",
    size = "small",
    srcs = [
        "static_vector_test.cc",
    ],
    deps = [
        ":static_vector",
        "//tensorflow/lite/micro/testing:micro_test",
    ],
)

tflm_cc_test(
    name = "hexdump_test",
    size = "small",
    srcs = [
        "hexdump_test.cc",
    ],
    deps = [
        ":hexdump",
        "//tensorflow/lite/micro/testing:micro_test",
    ],
)

bzl_library(
    name = "build_def_bzl",
    srcs = ["build_def.bzl"],
    visibility = [":micro"],
)<|MERGE_RESOLUTION|>--- conflicted
+++ resolved
@@ -1,10 +1,6 @@
 load("@bazel_skylib//:bzl_library.bzl", "bzl_library")
 load(
     "//tensorflow/lite/micro:build_def.bzl",
-<<<<<<< HEAD
-    "tflm_cc_binary",
-=======
->>>>>>> 307c6342
     "tflm_cc_library",
     "tflm_cc_test",
     "tflm_copts",
@@ -387,23 +383,6 @@
 )
 
 tflm_cc_library(
-<<<<<<< HEAD
-    name = "hexdump",
-    srcs = [
-        "hexdump.cc",
-    ],
-    hdrs = [
-        "hexdump.h",
-    ],
-    deps = [
-        ":span",
-        ":static_vector",
-    ],
-)
-
-tflm_cc_library(
-=======
->>>>>>> 307c6342
     name = "recording_allocators",
     srcs = [
         "recording_micro_allocator.cc",
@@ -445,8 +424,6 @@
     ],
 )
 
-<<<<<<< HEAD
-=======
 tflm_cc_library(
     name = "hexdump",
     srcs = [
@@ -462,7 +439,6 @@
     ],
 )
 
->>>>>>> 307c6342
 tflm_cc_test(
     name = "micro_log_test",
     srcs = [
@@ -593,21 +569,6 @@
 )
 
 tflm_cc_test(
-<<<<<<< HEAD
-    name = "hexdump_test",
-    size = "small",
-    srcs = [
-        "hexdump_test.cc",
-    ],
-    deps = [
-        ":hexdump",
-        "//tensorflow/lite/micro/testing:micro_test",
-    ],
-)
-
-tflm_cc_test(
-=======
->>>>>>> 307c6342
     name = "memory_helpers_test",
     srcs = [
         "memory_helpers_test.cc",
