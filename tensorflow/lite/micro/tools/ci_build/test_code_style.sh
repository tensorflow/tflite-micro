--- conflicted
+++ resolved
@@ -116,11 +116,8 @@
 # All checks are complete, clean up.
 ###########################################################################
 
-<<<<<<< HEAD
-=======
 popd
 
->>>>>>> 16a9b1e8
 # Re-enable exit on error now that we are done with the temporary git repo.
 set -e
 
