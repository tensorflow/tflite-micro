--- conflicted
+++ resolved
@@ -21,28 +21,5 @@
 ROOT_DIR=${SCRIPT_DIR}/../../../../..
 cd "${ROOT_DIR}"
 
-<<<<<<< HEAD
-source tensorflow/lite/micro/tools/ci_build/helper_functions.sh
-
-# We are using a bazel build followed by bazel test to make sure that the CI
-# covers non-test binary targets as well. These were previousbly covered by
-# having build_test but that was removed with #194.
-
-CC=clang readable_run bazel build ... \
-  --config=ci \
-  --build_tag_filters=-no_oss
-CC=clang readable_run bazel test ... \
-  --config=ci \
-  --test_tag_filters=-no_oss --build_tag_filters=-no_oss \
-  --test_output=errors
-CC=clang readable_run bazel test ... \
-  --test_tag_filters=-no_oss --build_tag_filters=-no_oss \
-  --test_output=errors \
-  --//:with_compression
-
-# TODO(b/178621680): enable ubsan once bazel + clang + ubsan errors are fixed.
-#CC=clang readable_run bazel test tensorflow/lite/micro/... --config=ubsan --test_tag_filters=-no_oss,-noubsan --build_tag_filters=-no_oss,-noubsan
-=======
 bazel test //... \
-  --config=ci
->>>>>>> 307c6342
+  --config=ci