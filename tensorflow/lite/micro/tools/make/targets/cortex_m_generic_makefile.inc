--- conflicted
+++ resolved
@@ -87,22 +87,6 @@
   FLOAT=hard
   GCC_TARGET_ARCH := cortex-m7
 
-<<<<<<< HEAD
-#TODO(MLBEDSW-3923): Update with official name and upstream.
-# Following case for olympus is meant to be only on hactar branch.
-# This is because olympus is an ARM internal CPU not officially
-# supported by ARMClang or GCC yet. This will change to an official
-# CPU name in the future. The corresponding flags might also need to
-# change accordingly.
-else ifeq ($(TARGET_ARCH), olympus)
-  CORE=OLYMPUS
-  ARM_LDFLAGS := -Wl,--cpu=8.1-M.Main.mve.fp
-  TARGET_SPECIFIC_FLAGS += -D__FPU_PRESENT=1
-  FLOAT=hard
-  GCC_TARGET_ARCH := cortex-m55
-else ifeq ($(TARGET_ARCH), project_generation)
- # None of the parameters matter since we are not going to build any code.
-=======
 else ifeq ($(TARGET_ARCH), cortex-m85)
   CORE=M85
   ARM_LDFLAGS := -Wl,--cpu=8.1-M.Main.mve.fp
@@ -110,7 +94,6 @@
   # GCC does not yet support cortex-m85 option hence go with cortex-m55 for now.
   GCC_TARGET_ARCH := cortex-m55
 
->>>>>>> c478145e
 else
   $(error "TARGET_ARCH=$(TARGET_ARCH) is not supported")
 endif
