--- conflicted
+++ resolved
@@ -235,39 +235,10 @@
       bias (Tensor): the bias tensor that need to be modified
   """
   if bias.type == TENSOR_TYPE_CODE[np.int32]:
-<<<<<<< HEAD
     if len(bias.quantization.scale) == 1:
       requantize_bias_perlayer(buffers, input, weight, bias)
     else:
       requantize_bias_perchannel(buffers, input, weight, bias)
-=======
-    bias_buffer = buffers[bias.buffer]
-    bias_scale = bias.quantization.scale[0]
-    bias_zero_pt = bias.quantization.zeroPoint[0]
-    data = np.frombuffer(bias_buffer.data, dtype=np.int32)
-
-    # change scale and zero point
-    bias_scale_int64 = (input.quantization.scale[0] *
-                        weight.quantization.scale[0])
-    bias_zero_pt_int64 = 0  # symmetrical quantized
-    bias.type = TENSOR_TYPE_CODE[np.int64]
-    bias.quantization.scale = [bias_scale_int64]
-    bias.quantization.zeroPoint = [bias_zero_pt_int64]
-
-    expected_buffer_size = bias.shape[0]  # bias has only one dimension
-    # Different ops may share one buffer. No need to requantize the buffer
-    # if the buffer has already been processed to int64 (8 bytes)
-    if data.nbytes == expected_buffer_size * 8:
-      return
-    elif data.nbytes != expected_buffer_size * 4:
-      raise RuntimeError(
-          f"Bias buffer size {data.nbytes} does not match the expected size {expected_buffer_size * 4}"
-      )
-    dequantized_data = dequantize_data(data, bias_scale, bias_zero_pt)
-    int64_data = quantize_data(dequantized_data, bias_scale_int64,
-                               bias_zero_pt_int64, 64).astype(np.int64)
-    bias_buffer.data = int64_data.tobytes()
->>>>>>> 33129b18
 
 
 def requantize_fully_connected(tensors, buffers, op):
