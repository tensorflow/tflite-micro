# Copyright 2023 The TensorFlow Authors. All Rights Reserved.
#
# Licensed under the Apache License, Version 2.0 (the "License");
# you may not use this file except in compliance with the License.
# You may obtain a copy of the License at
#
#     http://www.apache.org/licenses/LICENSE-2.0
#
# Unless required by applicable law or agreed to in writing, software
# distributed under the License is distributed on an "AS IS" BASIS,
# WITHOUT WARRANTIES OR CONDITIONS OF ANY KIND, either express or implied.
# See the License for the specific language governing permissions and
# limitations under the License.
# =============================================================================
"""An experimental tool to requantize a int8 activation, int8 weight LSTM based model to int16 activation, int8 weight

Steps: 
1. Convert the trained model to int8 using the TFLite converter. See https://www.tensorflow.org/lite/performance/post_training_quantization#full_integer_quantization
2. Use this tool to requantize the int8 model to int16.
3. Check if the requantized model match the expectation (e.g., read the conversion printout, perform inference tests)

The conversion process: 
1. Requantize the ops specified in _COMPLEX_OP_REQUANTIZE_REGISTRATION using the registered function. Bias type conversion (int32 to int64) only happens here. 
2. Requantize all non-constant tensors with int8 type to int16 (and fix the quantization parameters)

Run:
bazel build tensorflow/lite/micro/tools:requantize_flatbuffer
bazel-bin/tensorflow/lite/micro/tools/requantize_flatbuffer --int8_model_path=".tflite file path"` --save_path="save path"

CAVEAT: 
1. Use this tool ONLY for models that contain the LSTM layer. All other models should use the standard tflite conversion process.
2. This is an experimental tool. ALWAYS check if the converted model matches your expectation
3. Add the custom op requantization function for complex ops (e.g., convolution). 
4. We assume ops not in _COMPLEX_OP_REQUANTIZE_REGISTRATION only have activation tensors (i.e. no weights and bias). Check the quantized model performance if you add additional ops to _TESTED_SIMPLE_OPS 

"""
import os

import numpy as np
from absl import app
from absl import flags
from absl import logging

from tflite_micro.tensorflow.lite.tools import flatbuffer_utils
from tflite_micro.tensorflow.lite.micro.tools import requantize_flatbuffer_utils
from tflite_micro.tensorflow.lite.python.schema_py_generated import BuiltinOperator

FLAGS = flags.FLAGS

flags.DEFINE_string("int8_model_path", "../trained_lstm_quant.tflite",
                    "the int8 model path.")
flags.DEFINE_string("save_path", "/tmp/8to16model.tflite",
                    "path to save the requantized model.")

# key: BuiltinOperator (see tensorflow/lite/schema/schema.fbs)
# Val: the requantize function defined in requantize_flatbuffer_utils.py
_COMPLEX_OP_REQUANTIZE_REGISTRATION = {
    BuiltinOperator.FULLY_CONNECTED:
    requantize_flatbuffer_utils.requantize_fully_connected,
    BuiltinOperator.UNIDIRECTIONAL_SEQUENCE_LSTM:
    requantize_flatbuffer_utils.requantize_unidirectional_sequence_lstm,
    BuiltinOperator.SOFTMAX: requantize_flatbuffer_utils.requantize_softmax
}

# List of tested simple operators (no weight and bias, e.g., reshape) see tensorflow/lite/schema/schema.fbs for op code names
_TESTED_SIMPLE_OPS = [
    BuiltinOperator.RESHAPE, BuiltinOperator.QUANTIZE,
    BuiltinOperator.DEQUANTIZE
]

_SUPPORTED_OPS = set(
    list(_COMPLEX_OP_REQUANTIZE_REGISTRATION.keys()) + _TESTED_SIMPLE_OPS)


class Requantizer:
  """Requantize an int8 activation model to int16"""

  def __init__(self, int8_model):
    """Initialize the int8 to int16 converter.

    Args:
      int8_model: flatbuffer python object
    """
    self.model = int8_model
    self.remaining_tensors = set()
    for subgraph in self.model.subgraphs:
      for tensor in subgraph.tensors:
        self.remaining_tensors.add(tensor)

  @classmethod
  def from_file(self, model_path):
    """Instantiates a converter from a int8 quantized .tflite filepath.

    Args:
      model_path: Filepath to the .tflite model

    Returns:
      An Int8ToInt16Converter instance
    """
    int8_model = flatbuffer_utils.read_model(model_path)
    return Requantizer(int8_model)

  @classmethod
  def from_bytes(self, bytearray):
    """Instantiates a converter from a int8 quantized .tflite bytearray.

    Args:
      bytearray: Content of the .tflite model

    Returns:
      An Int8ToInt16Converter instance
    """
    int8_model = flatbuffer_utils.convert_bytearray_to_object(bytearray)
    return Requantizer(int8_model)

  def _remove_tensor(self, tensor):
    """Remove tensor from the tensor pool"""
    if tensor in self.remaining_tensors:
      self.remaining_tensors.remove(tensor)

  def _remove_op_tensors(self, tensors, op):
    """Remove tensors in an operator from the tensor pool

    Args:
        tensors: tensors in the subgraph
        op : the operator
    """
    for id in op.inputs:
<<<<<<< HEAD
=======
      # -1 means non-used tensor
>>>>>>> 9a311240
      if id != -1:
        self._remove_tensor(tensors[id])
    for id in op.outputs:
      if id != -1:
        self._remove_tensor(tensors[id])

  def _convert_ops(self):
    """Convert all ops registered in _OP_CONVERSION_REGISTRATION from int8 to int16 (activation type)"""
    op_codes = self.model.operatorCodes
    for subgraph in self.model.subgraphs:
      tensors = subgraph.tensors
      for op in subgraph.operators:
        op_code = op_codes[op.opcodeIndex].builtinCode
        op_name = flatbuffer_utils.opcode_to_name(self.model, op.opcodeIndex)
        if op_code not in _SUPPORTED_OPS:
          raise RuntimeError(
              f"Operator {op_name} is not supported. If the operator contains weight/bias, develop and register the corresponding requantize function in _COMPLEX_OP_CONVERSION_REGISTRATION. Otherwise, try add the op code to  _TESTED_SIMPLE_OPS and validate the requantized model "
          )
        if op_code in _COMPLEX_OP_REQUANTIZE_REGISTRATION:
          logging.info(f"Convert operator {op_name}")
          _COMPLEX_OP_REQUANTIZE_REGISTRATION[op_code](tensors,
                                                       self.model.buffers, op)
          self._remove_op_tensors(tensors, op)

  def _change_tensor_activation_type(self):
    """Change all remaining tensor types from int8 to int16"""
    for subgraph in self.model.subgraphs:
      for tensor in subgraph.tensors:
        if ((tensor in self.remaining_tensors)
            and (requantize_flatbuffer_utils.TENSOR_CODE_TYPE[tensor.type]
                 == np.int8) and ("const" not in str(tensor.name))):
          requantize_flatbuffer_utils.change_activation_tensor_8to16(
              tensor, self.model.buffers)
          self._remove_tensor(tensor)

  def requantize_8to16(self):
    '''
    The requantize process has two phase:
    1. Go through the registered ops and perform the custom op transformation 
    2. Go through the rest of tensors and convert int8 non-const tensor to int16
    '''

    logging.info("Reset Operators")
    self._convert_ops()
    logging.info("Set Remaining Activation Types")
    self._change_tensor_activation_type()
    logging.info("Remaining Tensors:")
    for tensor in self.remaining_tensors:
      logging.info(
          f"{tensor.name}, tensor type {flatbuffer_utils.type_to_name(tensor.type)}"
      )

  def save_model(self, output_path):
    """Save the requantized model to a specificed location."""
    flatbuffer_utils.write_model(self.model, output_path)

  def model_bytearray(self):
    """Get the flatbuffer bytearray"""
    return flatbuffer_utils.convert_object_to_bytearray(self.model)


def main(_):
  if not os.path.exists(FLAGS.int8_model_path):
    raise ValueError(
        "Model file does not exist. Please check the .tflite model path.")
  requantizer = Requantizer.from_file(FLAGS.int8_model_path)
  requantizer.requantize_8to16()
  requantizer.save_model(FLAGS.save_path)


if __name__ == "__main__":
  app.run(main)<|MERGE_RESOLUTION|>--- conflicted
+++ resolved
@@ -126,10 +126,7 @@
         op : the operator
     """
     for id in op.inputs:
-<<<<<<< HEAD
-=======
       # -1 means non-used tensor
->>>>>>> 9a311240
       if id != -1:
         self._remove_tensor(tensors[id])
     for id in op.outputs:
