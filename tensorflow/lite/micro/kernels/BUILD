load("@bazel_skylib//rules:common_settings.bzl", "string_flag")
load(
    "//tensorflow:extra_rules.bzl",
    "tflm_kernel_friends",
    "xtensa_fusion_f1_config",
    "xtensa_hifi_3_config",
    "xtensa_hifi_3z_config",
    "xtensa_hifi_5_config",
    "xtensa_vision_p6_config",
)
load(
    "//tensorflow/lite/micro:build_def.bzl",
    "tflm_cc_library",
    "tflm_cc_test",
    "tflm_copts",
    "tflm_kernel_cc_library",
)

package(
    features = [
        "-layering_check",  # buildozer: disable=no-layering-check, TODO(b/177257333): consider enabling layering check
        "-parse_headers",  # buildozer: disable=no-parse-headers, paser_headers is unavailable with bazel (http://b/175817117#comment4)
    ],
    licenses = ["notice"],
)

package_group(
    name = "tflite_micro",
    packages = ["//..."],
)

package_group(
    name = "micro_top_level",
    packages = ["//tensorflow/lite/micro"],
)

package_group(
    name = "kernel_friends",
    packages = tflm_kernel_friends(),
)

####################################
# C++ libraries
####################################

tflm_cc_library(
    name = "activation_utils",
    hdrs = ["activation_utils.h"],
    deps = [
        "//tensorflow/lite/c:common",
        "//tensorflow/lite/kernels/internal:cppmath",
    ],
)

tflm_cc_library(
    name = "circular_buffer_flexbuffers_generated_data",
    srcs = [
        "circular_buffer_flexbuffers_generated_data.cc",
    ],
    hdrs = [
        "circular_buffer_flexbuffers_generated_data.h",
    ],
)

tflm_cc_library(
    name = "conv_test_common",
    srcs = [
        "conv_test_common.cc",
    ],
    hdrs = [
        "conv_test.h",
    ],
    deps = [
        ":kernel_runner",
        ":micro_ops",
        "//tensorflow/lite/c:common",
        "//tensorflow/lite/micro:test_helpers",
        "//tensorflow/lite/micro/testing:micro_test",
    ],
)

tflm_cc_library(
    name = "decode_test_helpers",
    hdrs = [
        "decode_test_helpers.h",
    ],
    deps = [
        ":kernel_runner",
        ":micro_ops",
        "//tensorflow/lite/c:common",
        "//tensorflow/lite/micro:test_helpers",
        "//tensorflow/lite/micro/testing:micro_test",
    ],
)

tflm_cc_library(
    name = "decompress",
    srcs = [
        "decompress.cc",
        "decompress_common.cc",
    ],
    hdrs = [
        "decompress.h",
    ],
    visibility = [
        ":kernel_friends",
        ":tflite_micro",
    ],
    deps = [
        "//tensorflow/lite:type_to_tflitetype",
        "//tensorflow/lite/kernels/internal:compatibility",
        "//tensorflow/lite/micro:compression",
        "//tensorflow/lite/micro:micro_common",
        "//tensorflow/lite/micro:micro_log",
        "//tensorflow/lite/micro:micro_profiler",
    ],
)

tflm_cc_library(
    name = "detection_postprocess_flexbuffers_generated_data",
    srcs = [
        "detection_postprocess_flexbuffers_generated_data.cc",
    ],
    hdrs = [
        "detection_postprocess_flexbuffers_generated_data.h",
    ],
)

tflm_cc_library(
    name = "kernel_runner",
    srcs = [
        "kernel_runner.cc",
    ],
    hdrs = ["kernel_runner.h"],
    visibility = [
        "//visibility:public",
    ],
    deps = [
        "//tensorflow/lite/c:common",
        "//tensorflow/lite/kernels/internal:compatibility",
        "//tensorflow/lite/micro:fake_micro_context",
        "//tensorflow/lite/micro:micro_allocator",
        "//tensorflow/lite/micro:micro_arena_constants",
        "//tensorflow/lite/micro:mock_micro_graph",
        "//tensorflow/lite/micro:test_helpers",
    ],
)

tflm_cc_library(
    name = "kernel_util",
    srcs = [
        "kernel_util.cc",
    ],
    hdrs = ["kernel_util.h"],
    visibility = [
        ":kernel_friends",
        ":tflite_micro",
    ],
    deps = [
        "//tensorflow/lite/c:common",
        "//tensorflow/lite/kernels/internal:compatibility",
        "//tensorflow/lite/kernels/internal:tensor_utils_no_eigen",
        "//tensorflow/lite/kernels/internal:types",
        "//tensorflow/lite/micro:debug_log",
        "//tensorflow/lite/micro:micro_context",
    ],
)

tflm_cc_library(
    name = "lstm_shared",
    hdrs = [
        "lstm_shared.h",
    ],
    visibility = ["//tensorflow/lite/micro/kernels/testdata:__pkg__"],
)

tflm_cc_library(
    name = "lstm_eval_test_lib",
    hdrs = [
        "lstm_eval_test.h",
    ],
    deps = [
        ":kernel_util",
        ":micro_ops",
        "//tensorflow/lite/c:common",
        "//tensorflow/lite/micro:test_helpers",
        "//tensorflow/lite/micro/kernels/testdata:lstm_test_data",
    ],
)

tflm_cc_library(
    name = "micro_tensor_utils",
    srcs = [
        "micro_tensor_utils.cc",
    ],
    hdrs = ["micro_tensor_utils.h"],
    deps = [
        "//tensorflow/lite/c:common",
        "//tensorflow/lite/core:macros",
        "//tensorflow/lite/kernels:op_macros",
        "//tensorflow/lite/kernels/internal:common",
        "//tensorflow/lite/kernels/internal:compatibility",
        "//tensorflow/lite/kernels/internal:cppmath",
        "//tensorflow/lite/kernels/internal:tensor_utils_no_eigen",
    ],
)

HIFI3_COPTS = [
    "-DXTENSA=1",
    "-DHIFI3=1",
]

HIFI4_COPTS = [
    "-DXTENSA=1",
    "-DHIFI4=1",
]

HIFI5_COPTS = [
    "-DXTENSA=1",
    "-DHIFI5=1",
]

VP6_COPTS = [
    "-DXTENSA=1",
    "-DVISION_P6=1",
]

tflm_kernel_cc_library(
    name = "micro_ops",
    srcs = [
        "activations.cc",
        "activations_common.cc",
        "add.cc",
        "add_common.cc",
        "add_n.cc",
        "arg_min_max.cc",
        "assign_variable.cc",
        "batch_matmul.cc",
        "batch_matmul_common.cc",
        "batch_to_space_nd.cc",
        "broadcast_args.cc",
        "broadcast_to.cc",
        "call_once.cc",
        "cast.cc",
        "ceil.cc",
        "circular_buffer.cc",
        "circular_buffer_common.cc",
        "comparisons.cc",
        "concatenation.cc",
        "conv.cc",
        "conv_common.cc",
        "cumsum.cc",
        "decode.cc",
        "decode_state.cc",
        "decode_state_huffman.cc",
        "decode_state_lut.cc",
        "decode_state_prune.cc",
        "depth_to_space.cc",
        "depthwise_conv.cc",
        "depthwise_conv_common.cc",
        "dequantize.cc",
        "dequantize_common.cc",
        "detection_postprocess.cc",
        "div.cc",
        "elementwise.cc",
        "elu.cc",
        "embedding_lookup.cc",
        "ethosu.cc",
        "exp.cc",
        "expand_dims.cc",
        "fill.cc",
        "floor.cc",
        "floor_div.cc",
        "floor_mod.cc",
        "fully_connected.cc",
        "fully_connected_common.cc",
        "gather.cc",
        "gather_nd.cc",
        "hard_swish.cc",
        "hard_swish_common.cc",
        "if.cc",
        "l2_pool_2d.cc",
        "l2norm.cc",
        "leaky_relu.cc",
        "leaky_relu_common.cc",
        "log_softmax.cc",
        "logical.cc",
        "logical_common.cc",
        "logistic.cc",
        "logistic_common.cc",
        "lstm_eval.cc",
        "lstm_eval_common.cc",
        "maximum_minimum.cc",
        "mirror_pad.cc",
        "mul.cc",
        "mul_common.cc",
        "neg.cc",
        "pack.cc",
        "pad.cc",
        "pad_common.cc",
        "pooling.cc",
        "pooling_common.cc",
        "prelu.cc",
        "prelu_common.cc",
        "quantize.cc",
        "quantize_common.cc",
        "read_variable.cc",
        "reduce.cc",
        "reduce_common.cc",
        "reshape.cc",
        "reshape_common.cc",
        "resize_bilinear.cc",
        "resize_nearest_neighbor.cc",
        "reverse.cc",
        "round.cc",
        "select.cc",
        "shape.cc",
        "slice.cc",
        "softmax.cc",
        "softmax_common.cc",
        "space_to_batch_nd.cc",
        "space_to_depth.cc",
        "split.cc",
        "split_v.cc",
        "squared_difference.cc",
        "squeeze.cc",
        "strided_slice.cc",
        "strided_slice_common.cc",
        "sub.cc",
        "sub_common.cc",
        "svdf.cc",
        "svdf_common.cc",
        "tanh.cc",
        "transpose.cc",
        "transpose_common.cc",
        "transpose_conv.cc",
        "unidirectional_sequence_lstm.cc",
        "unpack.cc",
        "var_handle.cc",
        "while.cc",
        "zeros_like.cc",
    ],
    hdrs = [
        "activations.h",
        "add.h",
        "batch_matmul.h",
        "circular_buffer.h",
        "conv.h",
        "decode_state.h",
        "decode_state_huffman.h",
        "decode_state_lut.h",
        "decode_state_prune.h",
        "depthwise_conv.h",
        "dequantize.h",
        "ethosu.h",
        "fully_connected.h",
        "hard_swish.h",
        "leaky_relu.h",
        "logical.h",
        "logistic.h",
        "lstm_eval.h",
        "lstm_shared.h",
        "maximum_minimum.h",
        "micro_ops.h",
        "mul.h",
        "pad.h",
        "pooling.h",
        "prelu.h",
        "quantize.h",
        "reduce.h",
        "reshape.h",
        "softmax.h",
        "strided_slice.h",
        "sub.h",
        "svdf.h",
        "transpose.h",
        "transpose_conv.h",
        "unidirectional_sequence_lstm.h",
    ] + select({
        xtensa_fusion_f1_config(): glob(["xtensa/**/*.h"]),
        xtensa_hifi_3_config(): glob(["xtensa/**/*.h"]),
        xtensa_hifi_3z_config(): glob(["xtensa/**/*.h"]),
        xtensa_hifi_5_config(): glob(["xtensa/**/*.h"]),
        xtensa_vision_p6_config(): glob(["xtensa/**/*.h"]),
        "//conditions:default": [],
    }),
    accelerated_srcs = {
        xtensa_fusion_f1_config(): glob(["xtensa/**/*.cc"]),
        xtensa_hifi_3_config(): glob(["xtensa/**/*.cc"]),
        xtensa_hifi_3z_config(): glob(["xtensa/**/*.cc"]),
        xtensa_hifi_5_config(): glob(["xtensa/**/*.cc"]),
        xtensa_vision_p6_config(): glob(["xtensa/**/*.cc"]),
    },
    copts = tflm_copts() + select({
        xtensa_fusion_f1_config(): HIFI4_COPTS,
        xtensa_hifi_3_config(): HIFI3_COPTS,
        xtensa_hifi_3z_config(): HIFI4_COPTS,
        xtensa_hifi_5_config(): HIFI5_COPTS,
        xtensa_vision_p6_config(): VP6_COPTS,
        "//conditions:default": [],
    }),
    visibility = [
        # Public visibility to allow application code to select kernel variants.
        "//visibility:public",
    ],
    deps = [
        ":activation_utils",
        ":kernel_util",
        ":micro_tensor_utils",
        "//signal/micro/kernels:register_signal_ops",
        "//tensorflow/lite/c:common",
        "//tensorflow/lite/kernels:kernel_util",
        "//tensorflow/lite/kernels:op_macros",
        "//tensorflow/lite/kernels:padding",
        "//tensorflow/lite/kernels/internal:common",
        "//tensorflow/lite/kernels/internal:compatibility",
        "//tensorflow/lite/kernels/internal:cppmath",
        "//tensorflow/lite/kernels/internal:quantization_util",
        "//tensorflow/lite/kernels/internal:reference_base",
        "//tensorflow/lite/kernels/internal:tensor",
        "//tensorflow/lite/kernels/internal:tensor_utils_no_eigen",
        "//tensorflow/lite/kernels/internal:types",
        "//tensorflow/lite/micro:flatbuffer_utils",
        "//tensorflow/lite/micro:memory_helpers",
        "//tensorflow/lite/micro:micro_graph",
        "//tensorflow/lite/micro:micro_log",
        "//tensorflow/lite/micro:micro_utils",
        "//tensorflow/lite/schema:schema_fbs",
        "@flatbuffers//:runtime_cc",
    ] + select({
        xtensa_fusion_f1_config(): ["//third_party/xtensa/nnlib_hifi4:nnlib_hifi4_lib"],
        xtensa_hifi_3_config(): ["//third_party/xtensa/nnlib_hifi4:nnlib_hifi4_lib"],
        xtensa_hifi_3z_config(): ["//third_party/xtensa/nnlib_hifi4:nnlib_hifi4_lib"],
        xtensa_hifi_5_config(): ["//third_party/xtensa/nnlib_hifi5:nnlib_hifi5_lib"],
        xtensa_vision_p6_config(): ["//third_party/xtensa/xi_tflmlib_vision_p6:xi_tflmlib_vision_p6_lib"],
        "//conditions:default": [],
    }),
)

####################################
# C++ tests
####################################

tflm_cc_test(
    name = "activations_test",
    srcs = [
        "activations_test.cc",
    ],
    deps = [
        ":kernel_runner",
        "//tensorflow/lite/c:common",
        "//tensorflow/lite/micro:op_resolvers",
        "//tensorflow/lite/micro:test_helpers",
        "//tensorflow/lite/micro/testing:micro_test",
    ],
)

tflm_cc_test(
    name = "add_n_test",
    srcs = [
        "add_n_test.cc",
    ],
    deps = [
        ":kernel_runner",
        "//tensorflow/lite/c:common",
        "//tensorflow/lite/micro:debug_log",
        "//tensorflow/lite/micro:op_resolvers",
        "//tensorflow/lite/micro:test_helpers",
        "//tensorflow/lite/micro/testing:micro_test",
    ],
)

tflm_cc_test(
    name = "add_test",
    srcs = [
        "add_test.cc",
    ],
    deps = [
        ":kernel_runner",
        "//tensorflow/lite/c:common",
        "//tensorflow/lite/micro:op_resolvers",
        "//tensorflow/lite/micro:test_helpers",
        "//tensorflow/lite/micro/testing:micro_test",
    ],
)

tflm_cc_test(
    name = "arg_min_max_test",
    srcs = [
        "arg_min_max_test.cc",
    ],
    deps = [
        ":kernel_runner",
        "//tensorflow/lite/c:common",
        "//tensorflow/lite/micro:op_resolvers",
        "//tensorflow/lite/micro:test_helpers",
        "//tensorflow/lite/micro/testing:micro_test",
    ],
)

tflm_cc_test(
    name = "batch_matmul_test",
    srcs = [
        "batch_matmul_test.cc",
    ],
    deps = [
        ":kernel_runner",
        "//tensorflow/lite/c:common",
        "//tensorflow/lite/micro:op_resolvers",
        "//tensorflow/lite/micro:test_helpers",
        "//tensorflow/lite/micro/testing:micro_test",
    ],
)

tflm_cc_test(
    name = "batch_to_space_nd_test",
    srcs = [
        "batch_to_space_nd_test.cc",
    ],
    deps = [
        ":kernel_runner",
        "//tensorflow/lite/c:common",
        "//tensorflow/lite/micro:op_resolvers",
        "//tensorflow/lite/micro:test_helpers",
        "//tensorflow/lite/micro/testing:micro_test",
    ],
)

tflm_cc_test(
    name = "broadcast_args_test",
    srcs = [
        "broadcast_args_test.cc",
    ],
    deps = [
        ":kernel_runner",
        "//tensorflow/lite/c:common",
        "//tensorflow/lite/micro:op_resolvers",
        "//tensorflow/lite/micro:test_helpers",
        "//tensorflow/lite/micro/testing:micro_test",
    ],
)

tflm_cc_test(
    name = "broadcast_to_test",
    srcs = [
        "broadcast_to_test.cc",
    ],
    deps = [
        ":kernel_runner",
        "//tensorflow/lite/c:common",
        "//tensorflow/lite/micro:op_resolvers",
        "//tensorflow/lite/micro:test_helpers",
        "//tensorflow/lite/micro/testing:micro_test",
    ],
)

tflm_cc_test(
    name = "call_once_test",
    srcs = ["call_once_test.cc"],
    deps = [
        ":kernel_runner",
        "//tensorflow/lite/c:common",
        "//tensorflow/lite/micro:op_resolvers",
        "//tensorflow/lite/micro:test_helpers",
        "//tensorflow/lite/micro/testing:micro_test",
    ],
)

tflm_cc_test(
    name = "cast_test",
    srcs = ["cast_test.cc"],
    deps = [
        ":kernel_runner",
        "//tensorflow/lite/c:common",
        "//tensorflow/lite/micro:debug_log",
        "//tensorflow/lite/micro:op_resolvers",
        "//tensorflow/lite/micro:test_helpers",
        "//tensorflow/lite/micro/testing:micro_test",
    ],
)

tflm_cc_test(
    name = "ceil_test",
    srcs = [
        "ceil_test.cc",
    ],
    deps = [
        ":kernel_runner",
        "//tensorflow/lite/c:common",
        "//tensorflow/lite/micro:op_resolvers",
        "//tensorflow/lite/micro:test_helpers",
        "//tensorflow/lite/micro/testing:micro_test",
    ],
)

tflm_cc_test(
    name = "circular_buffer_test",
    srcs = [
        "circular_buffer_test.cc",
    ],
    deps = [
        "circular_buffer_flexbuffers_generated_data",
        ":kernel_runner",
        ":micro_ops",
        "//tensorflow/lite/c:common",
        "//tensorflow/lite/micro:op_resolvers",
        "//tensorflow/lite/micro:test_helpers",
        "//tensorflow/lite/micro/testing:micro_test",
    ],
)

tflm_cc_test(
    name = "comparisons_test",
    srcs = [
        "comparisons_test.cc",
    ],
    deps = [
        ":kernel_runner",
        "//tensorflow/lite/c:common",
        "//tensorflow/lite/micro:test_helpers",
        "//tensorflow/lite/micro/testing:micro_test",
    ],
)

tflm_cc_test(
    name = "concatenation_test",
    srcs = [
        "concatenation_test.cc",
    ],
    deps = [
        ":kernel_runner",
        "//tensorflow/lite/c:common",
        "//tensorflow/lite/micro:test_helpers",
        "//tensorflow/lite/micro/testing:micro_test",
    ],
)

tflm_cc_test(
    name = "conv_test",
    srcs = [
        "conv_test.cc",
    ],
    deps = [
        ":conv_test_common",
        ":kernel_runner",
        "//tensorflow/lite/c:common",
        "//tensorflow/lite/micro:micro_utils",
        "//tensorflow/lite/micro:test_helpers",
        "//tensorflow/lite/micro/kernels/testdata:conv_test_data",
        "//tensorflow/lite/micro/testing:micro_test",
    ],
)

tflm_cc_test(
    name = "cumsum_test",
    srcs = [
        "cumsum_test.cc",
    ],
    deps = [
        ":kernel_runner",
        "//tensorflow/lite/c:common",
        "//tensorflow/lite/micro:debug_log",
        "//tensorflow/lite/micro:op_resolvers",
        "//tensorflow/lite/micro:test_helpers",
        "//tensorflow/lite/micro/testing:micro_test",
    ],
)

tflm_cc_test(
<<<<<<< HEAD
    name = "decode_state_huffman_test",
    srcs = [
        "decode_state_huffman_test.cc",
=======
    name = "decode_state_lut_test",
    srcs = [
        "decode_state_lut_test.cc",
>>>>>>> 6264a698
    ],
    deps = [
        ":decode_test_helpers",
        ":kernel_runner",
        "//tensorflow/lite/c:common",
        "//tensorflow/lite/micro:debug_log",
        "//tensorflow/lite/micro:op_resolvers",
        "//tensorflow/lite/micro:test_helpers",
        "//tensorflow/lite/micro/testing:micro_test",
    ],
)

tflm_cc_test(
    name = "decode_state_prune_test",
    srcs = [
        "decode_state_prune_test.cc",
    ],
    deps = [
        ":decode_test_helpers",
        ":kernel_runner",
        "//tensorflow/lite/c:common",
        "//tensorflow/lite/micro:debug_log",
        "//tensorflow/lite/micro:op_resolvers",
        "//tensorflow/lite/micro:test_helpers",
        "//tensorflow/lite/micro/testing:micro_test",
    ],
)

tflm_cc_test(
    name = "decode_test",
    srcs = [
        "decode_test.cc",
    ],
    deps = [
        ":decode_test_helpers",
        ":kernel_runner",
        "//tensorflow/lite/c:common",
        "//tensorflow/lite/micro:debug_log",
        "//tensorflow/lite/micro:op_resolvers",
        "//tensorflow/lite/micro:test_helpers",
        "//tensorflow/lite/micro/testing:micro_test",
    ],
)

tflm_cc_test(
    name = "decompress_test",
    srcs = [
        "decompress_test.cc",
    ],
    tags = [
        "nobuilder",
        "notap",
    ],
    target_compatible_with = select({
        "//conditions:default": ["@platforms//:incompatible"],
        "//:with_compression_enabled": [],
    }),
    deps = [
        ":decompress",
        "//tensorflow/lite/c:common",
        "//tensorflow/lite/micro:micro_arena_constants",
        "//tensorflow/lite/micro:micro_log",
        "//tensorflow/lite/micro:test_helpers",
        "//tensorflow/lite/micro/testing:micro_test",
    ],
)

tflm_cc_test(
    name = "depth_to_space_test",
    srcs = [
        "depth_to_space_test.cc",
    ],
    deps = [
        ":kernel_runner",
        "//tensorflow/lite/c:common",
        "//tensorflow/lite/micro:debug_log",
        "//tensorflow/lite/micro:op_resolvers",
        "//tensorflow/lite/micro:test_helpers",
        "//tensorflow/lite/micro/testing:micro_test",
    ],
)

tflm_cc_test(
    name = "depthwise_conv_test",
    srcs = [
        "depthwise_conv_test.cc",
    ],
    deps = [
        ":kernel_runner",
        "//tensorflow/lite/c:common",
        "//tensorflow/lite/kernels/internal:tensor",
        "//tensorflow/lite/micro:test_helpers",
        "//tensorflow/lite/micro/testing:micro_test",
    ],
)

tflm_cc_test(
    name = "dequantize_test",
    srcs = [
        "dequantize_test.cc",
    ],
    deps = [
        ":kernel_runner",
        "//tensorflow/lite/c:common",
        "//tensorflow/lite/micro:test_helpers",
        "//tensorflow/lite/micro/testing:micro_test",
    ],
)

tflm_cc_test(
    name = "detection_postprocess_test",
    srcs = [
        "detection_postprocess_test.cc",
    ],
    deps = [
        ":detection_postprocess_flexbuffers_generated_data",
        ":kernel_runner",
        "//tensorflow/lite/c:common",
        "//tensorflow/lite/kernels/internal:tensor",
        "//tensorflow/lite/micro:test_helpers",
        "//tensorflow/lite/micro/testing:micro_test",
        "@flatbuffers//:runtime_cc",
    ],
)

tflm_cc_test(
    name = "div_test",
    srcs = [
        "div_test.cc",
    ],
    deps = [
        ":kernel_runner",
        "//tensorflow/lite/c:common",
        "//tensorflow/lite/micro:test_helpers",
        "//tensorflow/lite/micro/testing:micro_test",
    ],
)

tflm_cc_test(
    name = "elementwise_test",
    srcs = ["elementwise_test.cc"],
    deps = [
        ":kernel_runner",
        "//tensorflow/lite/c:common",
        "//tensorflow/lite/micro:debug_log",
        "//tensorflow/lite/micro:op_resolvers",
        "//tensorflow/lite/micro:test_helpers",
        "//tensorflow/lite/micro/testing:micro_test",
    ],
)

tflm_cc_test(
    name = "elu_test",
    srcs = [
        "elu_test.cc",
    ],
    deps = [
        ":kernel_runner",
        "//tensorflow/lite/c:common",
        "//tensorflow/lite/micro:debug_log",
        "//tensorflow/lite/micro:op_resolvers",
        "//tensorflow/lite/micro:test_helpers",
        "//tensorflow/lite/micro/testing:micro_test",
    ],
)

tflm_cc_test(
    name = "embedding_lookup_test",
    srcs = [
        "embedding_lookup_test.cc",
    ],
    deps = [
        ":kernel_runner",
        "//tensorflow/lite/c:common",
        "//tensorflow/lite/micro:debug_log",
        "//tensorflow/lite/micro:op_resolvers",
        "//tensorflow/lite/micro:test_helpers",
        "//tensorflow/lite/micro/testing:micro_test",
    ],
)

tflm_cc_test(
    name = "exp_test",
    srcs = ["exp_test.cc"],
    deps = [
        ":kernel_runner",
        "//tensorflow/lite/c:common",
        "//tensorflow/lite/micro:debug_log",
        "//tensorflow/lite/micro:op_resolvers",
        "//tensorflow/lite/micro:test_helpers",
        "//tensorflow/lite/micro/testing:micro_test",
    ],
)

tflm_cc_test(
    name = "expand_dims_test",
    srcs = ["expand_dims_test.cc"],
    deps = [
        ":kernel_runner",
        "//tensorflow/lite/c:common",
        "//tensorflow/lite/micro:debug_log",
        "//tensorflow/lite/micro:op_resolvers",
        "//tensorflow/lite/micro:test_helpers",
        "//tensorflow/lite/micro/testing:micro_test",
    ],
)

tflm_cc_test(
    name = "fill_test",
    srcs = [
        "fill_test.cc",
    ],
    deps = [
        ":kernel_runner",
        "//tensorflow/lite/c:common",
        "//tensorflow/lite/micro:op_resolvers",
        "//tensorflow/lite/micro:test_helpers",
        "//tensorflow/lite/micro/testing:micro_test",
    ],
)

tflm_cc_test(
    name = "floor_div_test",
    srcs = ["floor_div_test.cc"],
    deps = [
        ":kernel_runner",
        "//tensorflow/lite/c:common",
        "//tensorflow/lite/micro:debug_log",
        "//tensorflow/lite/micro:op_resolvers",
        "//tensorflow/lite/micro:test_helpers",
        "//tensorflow/lite/micro/testing:micro_test",
    ],
)

tflm_cc_test(
    name = "floor_mod_test",
    srcs = ["floor_mod_test.cc"],
    deps = [
        ":kernel_runner",
        "//tensorflow/lite/c:common",
        "//tensorflow/lite/micro:debug_log",
        "//tensorflow/lite/micro:op_resolvers",
        "//tensorflow/lite/micro:test_helpers",
        "//tensorflow/lite/micro/testing:micro_test",
    ],
)

tflm_cc_test(
    name = "floor_test",
    srcs = [
        "floor_test.cc",
    ],
    deps = [
        ":kernel_runner",
        "//tensorflow/lite/c:common",
        "//tensorflow/lite/micro:op_resolvers",
        "//tensorflow/lite/micro:test_helpers",
        "//tensorflow/lite/micro/testing:micro_test",
    ],
)

tflm_cc_test(
    name = "fully_connected_test",
    srcs = [
        "fully_connected_test.cc",
    ],
    deps = [
        ":kernel_runner",
        "//tensorflow/lite/c:common",
        "//tensorflow/lite/micro:micro_utils",
        "//tensorflow/lite/micro:op_resolvers",
        "//tensorflow/lite/micro:test_helpers",
        "//tensorflow/lite/micro/testing:micro_test",
    ],
)

tflm_cc_test(
    name = "gather_test",
    srcs = [
        "gather_test.cc",
    ],
    deps = [
        ":kernel_runner",
        "//tensorflow/lite/c:common",
        "//tensorflow/lite/micro:micro_utils",
        "//tensorflow/lite/micro:op_resolvers",
        "//tensorflow/lite/micro:test_helpers",
        "//tensorflow/lite/micro/testing:micro_test",
    ],
)

tflm_cc_test(
    name = "gather_nd_test",
    srcs = [
        "gather_nd_test.cc",
    ],
    deps = [
        ":kernel_runner",
        "//tensorflow/lite/c:common",
        "//tensorflow/lite/micro:micro_utils",
        "//tensorflow/lite/micro:op_resolvers",
        "//tensorflow/lite/micro:test_helpers",
        "//tensorflow/lite/micro/testing:micro_test",
    ],
)

tflm_cc_test(
    name = "hard_swish_test",
    srcs = ["hard_swish_test.cc"],
    deps = [
        ":kernel_runner",
        "//tensorflow/lite/c:common",
        "//tensorflow/lite/micro:op_resolvers",
        "//tensorflow/lite/micro:test_helpers",
        "//tensorflow/lite/micro/testing:micro_test",
    ],
)

tflm_cc_test(
    name = "if_test",
    srcs = ["if_test.cc"],
    deps = [
        ":kernel_runner",
        "//tensorflow/lite/c:common",
        "//tensorflow/lite/micro:micro_framework",
        "//tensorflow/lite/micro:mock_micro_graph",
        "//tensorflow/lite/micro:op_resolvers",
        "//tensorflow/lite/micro:test_helpers",
        "//tensorflow/lite/micro/testing:micro_test",
    ],
)

tflm_cc_test(
    name = "l2norm_test",
    srcs = [
        "l2norm_test.cc",
    ],
    deps = [
        ":kernel_runner",
        "//tensorflow/lite/c:common",
        "//tensorflow/lite/micro:op_resolvers",
        "//tensorflow/lite/micro:test_helpers",
        "//tensorflow/lite/micro/testing:micro_test",
    ],
)

tflm_cc_test(
    name = "l2_pool_2d_test",
    srcs = [
        "l2_pool_2d_test.cc",
    ],
    deps = [
        ":kernel_runner",
        "//tensorflow/lite/c:common",
        "//tensorflow/lite/micro:debug_log",
        "//tensorflow/lite/micro:op_resolvers",
        "//tensorflow/lite/micro:test_helpers",
        "//tensorflow/lite/micro/testing:micro_test",
    ],
)

tflm_cc_test(
    name = "leaky_relu_test",
    srcs = [
        "leaky_relu_test.cc",
    ],
    deps = [
        ":kernel_runner",
        "//tensorflow/lite/c:common",
        "//tensorflow/lite/micro:debug_log",
        "//tensorflow/lite/micro:op_resolvers",
        "//tensorflow/lite/micro:test_helpers",
        "//tensorflow/lite/micro/testing:micro_test",
    ],
)

tflm_cc_test(
    name = "logical_test",
    srcs = [
        "logical_test.cc",
    ],
    deps = [
        ":kernel_runner",
        "//tensorflow/lite/c:common",
        "//tensorflow/lite/micro:op_resolvers",
        "//tensorflow/lite/micro:test_helpers",
        "//tensorflow/lite/micro/testing:micro_test",
    ],
)

tflm_cc_test(
    name = "logistic_test",
    srcs = [
        "logistic_test.cc",
    ],
    deps = [
        ":kernel_runner",
        "//tensorflow/lite/c:common",
        "//tensorflow/lite/micro:op_resolvers",
        "//tensorflow/lite/micro:test_helpers",
        "//tensorflow/lite/micro/testing:micro_test",
    ],
)

tflm_cc_test(
    name = "log_softmax_test",
    srcs = [
        "log_softmax_test.cc",
    ],
    deps = [
        ":kernel_runner",
        "//tensorflow/lite/c:common",
        "//tensorflow/lite/micro:debug_log",
        "//tensorflow/lite/micro:op_resolvers",
        "//tensorflow/lite/micro:test_helpers",
        "//tensorflow/lite/micro/testing:micro_test",
    ],
)

tflm_cc_test(
    name = "lstm_eval_test",
    srcs = [
        "lstm_eval_test.cc",
    ],
    deps = [
        ":lstm_eval_test_lib",
        "//tensorflow/lite/micro:debug_log",
        "//tensorflow/lite/micro/testing:micro_test",
    ],
)

tflm_cc_test(
    name = "maximum_minimum_test",
    srcs = [
        "maximum_minimum_test.cc",
    ],
    deps = [
        ":kernel_runner",
        "//tensorflow/lite/c:common",
        "//tensorflow/lite/micro:op_resolvers",
        "//tensorflow/lite/micro:test_helpers",
        "//tensorflow/lite/micro/testing:micro_test",
    ],
)

tflm_cc_test(
    name = "mirror_pad_test",
    srcs = [
        "mirror_pad_test.cc",
    ],
    deps = [
        ":kernel_runner",
        "//tensorflow/lite/c:common",
        "//tensorflow/lite/micro:op_resolvers",
        "//tensorflow/lite/micro:test_helpers",
        "//tensorflow/lite/micro/testing:micro_test",
    ],
)

tflm_cc_test(
    name = "mul_test",
    srcs = [
        "mul_test.cc",
    ],
    deps = [
        ":kernel_runner",
        "//tensorflow/lite/c:common",
        "//tensorflow/lite/micro:test_helpers",
        "//tensorflow/lite/micro/testing:micro_test",
    ],
)

tflm_cc_test(
    name = "neg_test",
    srcs = [
        "neg_test.cc",
    ],
    deps = [
        ":kernel_runner",
        "//tensorflow/lite/c:common",
        "//tensorflow/lite/micro:op_resolvers",
        "//tensorflow/lite/micro:test_helpers",
        "//tensorflow/lite/micro/testing:micro_test",
    ],
)

tflm_cc_test(
    name = "pack_test",
    srcs = [
        "pack_test.cc",
    ],
    deps = [
        ":kernel_runner",
        "//tensorflow/lite/c:common",
        "//tensorflow/lite/micro:debug_log",
        "//tensorflow/lite/micro:test_helpers",
        "//tensorflow/lite/micro/testing:micro_test",
    ],
)

tflm_cc_test(
    name = "pad_test",
    srcs = [
        "pad_test.cc",
    ],
    tags = [
        "noasan",
        "nomsan",  # TODO(b/175133159): currently failing with asan and msan
    ],
    deps = [
        ":kernel_runner",
        "//tensorflow/lite/c:common",
        "//tensorflow/lite/micro:op_resolvers",
        "//tensorflow/lite/micro:test_helpers",
        "//tensorflow/lite/micro/testing:micro_test",
    ],
)

tflm_cc_test(
    name = "pooling_test",
    srcs = [
        "pooling_test.cc",
    ],
    deps = [
        ":kernel_runner",
        "//tensorflow/lite/c:common",
        "//tensorflow/lite/micro:test_helpers",
        "//tensorflow/lite/micro/testing:micro_test",
    ],
)

tflm_cc_test(
    name = "prelu_test",
    srcs = [
        "prelu_test.cc",
    ],
    deps = [
        ":kernel_runner",
        "//tensorflow/lite/c:common",
        "//tensorflow/lite/micro:test_helpers",
        "//tensorflow/lite/micro/testing:micro_test",
    ],
)

tflm_cc_test(
    name = "quantization_util_test",
    srcs = [
        "quantization_util_test.cc",
    ],
    deps = [
        "//tensorflow/lite/c:common",
        "//tensorflow/lite/kernels/internal:quantization_util",
        "//tensorflow/lite/micro/testing:micro_test",
    ],
)

tflm_cc_test(
    name = "quantize_test",
    srcs = [
        "quantize_test.cc",
    ],
    deps = [
        ":kernel_runner",
        "//tensorflow/lite/c:common",
        "//tensorflow/lite/micro:test_helpers",
        "//tensorflow/lite/micro/testing:micro_test",
    ],
)

tflm_cc_test(
    name = "reduce_test",
    srcs = [
        "reduce_test.cc",
    ],
    deps = [
        ":kernel_runner",
        "//tensorflow/lite/c:common",
        "//tensorflow/lite/micro:op_resolvers",
        "//tensorflow/lite/micro:test_helpers",
        "//tensorflow/lite/micro/testing:micro_test",
    ],
)

tflm_cc_test(
    name = "reshape_test",
    srcs = [
        "reshape_test.cc",
    ],
    deps = [
        ":kernel_runner",
        "//tensorflow/lite/c:common",
        "//tensorflow/lite/kernels/internal:tensor",
        "//tensorflow/lite/micro:micro_utils",
        "//tensorflow/lite/micro:test_helpers",
        "//tensorflow/lite/micro/testing:micro_test",
    ],
)

tflm_cc_test(
    name = "resize_bilinear_test",
    srcs = [
        "resize_bilinear_test.cc",
    ],
    deps = [
        ":kernel_runner",
        "//tensorflow/lite/c:common",
        "//tensorflow/lite/micro:op_resolvers",
        "//tensorflow/lite/micro:test_helpers",
        "//tensorflow/lite/micro/testing:micro_test",
    ],
)

tflm_cc_test(
    name = "resize_nearest_neighbor_test",
    srcs = [
        "resize_nearest_neighbor_test.cc",
    ],
    deps = [
        ":kernel_runner",
        "//tensorflow/lite/c:common",
        "//tensorflow/lite/micro:op_resolvers",
        "//tensorflow/lite/micro:test_helpers",
        "//tensorflow/lite/micro/testing:micro_test",
    ],
)

tflm_cc_test(
    name = "reverse_test",
    srcs = [
        "reverse_test.cc",
    ],
    deps = [
        ":kernel_runner",
        "//tensorflow/lite/c:common",
        "//tensorflow/lite/micro:op_resolvers",
        "//tensorflow/lite/micro:test_helpers",
        "//tensorflow/lite/micro/testing:micro_test",
    ],
)

tflm_cc_test(
    name = "round_test",
    srcs = [
        "round_test.cc",
    ],
    deps = [
        ":kernel_runner",
        "//tensorflow/lite/c:common",
        "//tensorflow/lite/micro:op_resolvers",
        "//tensorflow/lite/micro:test_helpers",
        "//tensorflow/lite/micro/testing:micro_test",
    ],
)

tflm_cc_test(
    name = "select_test",
    srcs = [
        "select_test.cc",
    ],
    deps = [
        ":kernel_runner",
        "//tensorflow/lite/c:common",
        "//tensorflow/lite/micro:op_resolvers",
        "//tensorflow/lite/micro:test_helpers",
        "//tensorflow/lite/micro/testing:micro_test",
    ],
)

tflm_cc_test(
    name = "shape_test",
    srcs = ["shape_test.cc"],
    deps = [
        ":kernel_runner",
        "//tensorflow/lite/c:common",
        "//tensorflow/lite/micro:op_resolvers",
        "//tensorflow/lite/micro:test_helpers",
        "//tensorflow/lite/micro/testing:micro_test",
    ],
)

tflm_cc_test(
    name = "slice_test",
    srcs = ["slice_test.cc"],
    deps = [
        ":kernel_runner",
        "//tensorflow/lite/c:common",
        "//tensorflow/lite/micro:op_resolvers",
        "//tensorflow/lite/micro:test_helpers",
        "//tensorflow/lite/micro/testing:micro_test",
    ],
)

tflm_cc_test(
    name = "softmax_test",
    srcs = [
        "softmax_test.cc",
    ],
    deps = [
        ":kernel_runner",
        "//tensorflow/lite/c:common",
        "//tensorflow/lite/micro:op_resolvers",
        "//tensorflow/lite/micro:test_helpers",
        "//tensorflow/lite/micro/testing:micro_test",
    ],
)

tflm_cc_test(
    name = "space_to_batch_nd_test",
    srcs = [
        "space_to_batch_nd_test.cc",
    ],
    deps = [
        ":kernel_runner",
        "//tensorflow/lite/c:common",
        "//tensorflow/lite/micro:micro_utils",
        "//tensorflow/lite/micro:test_helpers",
        "//tensorflow/lite/micro/testing:micro_test",
    ],
)

tflm_cc_test(
    name = "space_to_depth_test",
    srcs = [
        "space_to_depth_test.cc",
    ],
    deps = [
        ":kernel_runner",
        "//tensorflow/lite/c:common",
        "//tensorflow/lite/micro:debug_log",
        "//tensorflow/lite/micro:op_resolvers",
        "//tensorflow/lite/micro:test_helpers",
        "//tensorflow/lite/micro/testing:micro_test",
    ],
)

tflm_cc_test(
    name = "split_test",
    srcs = [
        "split_test.cc",
    ],
    deps = [
        ":kernel_runner",
        "//tensorflow/lite/c:common",
        "//tensorflow/lite/micro:debug_log",
        "//tensorflow/lite/micro:op_resolvers",
        "//tensorflow/lite/micro:test_helpers",
        "//tensorflow/lite/micro/testing:micro_test",
    ],
)

tflm_cc_test(
    name = "split_v_test",
    srcs = [
        "split_v_test.cc",
    ],
    deps = [
        ":kernel_runner",
        "//tensorflow/lite/c:common",
        "//tensorflow/lite/micro:debug_log",
        "//tensorflow/lite/micro:op_resolvers",
        "//tensorflow/lite/micro:test_helpers",
        "//tensorflow/lite/micro/testing:micro_test",
    ],
)

tflm_cc_test(
    name = "squared_difference_test",
    srcs = [
        "squared_difference_test.cc",
    ],
    deps = [
        ":kernel_runner",
        "//tensorflow/lite/c:common",
        "//tensorflow/lite/micro:test_helpers",
        "//tensorflow/lite/micro/testing:micro_test",
    ],
)

tflm_cc_test(
    name = "squeeze_test",
    srcs = ["squeeze_test.cc"],
    deps = [
        ":kernel_runner",
        "//tensorflow/lite/c:common",
        "//tensorflow/lite/micro:op_resolvers",
        "//tensorflow/lite/micro:test_helpers",
        "//tensorflow/lite/micro/testing:micro_test",
    ],
)

tflm_cc_test(
    name = "strided_slice_test",
    srcs = [
        "strided_slice_test.cc",
    ],
    deps = [
        ":kernel_runner",
        "//tensorflow/lite/c:common",
        "//tensorflow/lite/micro:op_resolvers",
        "//tensorflow/lite/micro:test_helpers",
        "//tensorflow/lite/micro/testing:micro_test",
    ],
)

tflm_cc_test(
    name = "sub_test",
    srcs = [
        "sub_test.cc",
    ],
    deps = [
        ":kernel_runner",
        "//tensorflow/lite/c:common",
        "//tensorflow/lite/micro:test_helpers",
        "//tensorflow/lite/micro/testing:micro_test",
    ],
)

tflm_cc_test(
    name = "svdf_test",
    srcs = [
        "svdf_test.cc",
    ],
    deps = [
        ":kernel_runner",
        "//tensorflow/lite/c:common",
        "//tensorflow/lite/micro:test_helpers",
        "//tensorflow/lite/micro/testing:micro_test",
    ],
)

tflm_cc_test(
    name = "tanh_test",
    srcs = ["tanh_test.cc"],
    deps = [
        ":kernel_runner",
        "//tensorflow/lite/c:common",
        "//tensorflow/lite/micro:test_helpers",
        "//tensorflow/lite/micro/testing:micro_test",
    ],
)

tflm_cc_test(
    name = "transpose_test",
    srcs = ["transpose_test.cc"],
    deps = [
        ":kernel_runner",
        "//tensorflow/lite/c:common",
        "//tensorflow/lite/micro:test_helpers",
        "//tensorflow/lite/micro/testing:micro_test",
    ],
)

tflm_cc_test(
    name = "transpose_conv_test",
    srcs = [
        "transpose_conv_test.cc",
    ],
    deps = [
        ":conv_test_common",
        ":kernel_runner",
        "//tensorflow/lite/c:common",
        "//tensorflow/lite/micro:micro_utils",
        "//tensorflow/lite/micro:op_resolvers",
        "//tensorflow/lite/micro:test_helpers",
        "//tensorflow/lite/micro/testing:micro_test",
    ],
)

tflm_cc_test(
    name = "unidirectional_sequence_lstm_test",
    srcs = [
        "unidirectional_sequence_lstm_test.cc",
    ],
    deps = [
        ":kernel_runner",
        ":lstm_eval_test_lib",
        "//tensorflow/lite/c:common",
        "//tensorflow/lite/micro:debug_log",
        "//tensorflow/lite/micro:micro_utils",
        "//tensorflow/lite/micro:op_resolvers",
        "//tensorflow/lite/micro:test_helpers",
        "//tensorflow/lite/micro/testing:micro_test",
    ],
)

tflm_cc_test(
    name = "unpack_test",
    srcs = [
        "unpack_test.cc",
    ],
    deps = [
        ":kernel_runner",
        "//tensorflow/lite/c:common",
        "//tensorflow/lite/micro:debug_log",
        "//tensorflow/lite/micro:test_helpers",
        "//tensorflow/lite/micro/testing:micro_test",
    ],
)

tflm_cc_test(
    name = "while_test",
    srcs = [
        "while_test.cc",
    ],
    deps = [
        ":kernel_runner",
        "//tensorflow/lite/c:common",
        "//tensorflow/lite/micro:debug_log",
        "//tensorflow/lite/micro:test_helpers",
        "//tensorflow/lite/micro/testing:micro_test",
    ],
)

tflm_cc_test(
    name = "zeros_like_test",
    srcs = ["zeros_like_test.cc"],
    deps = [
        ":kernel_runner",
        "//tensorflow/lite/c:common",
        "//tensorflow/lite/micro:debug_log",
        "//tensorflow/lite/micro:op_resolvers",
        "//tensorflow/lite/micro:test_helpers",
        "//tensorflow/lite/micro/testing:micro_test",
    ],
)

####################################
# Bazel config settings.
####################################

# Command line flag to select which set of optimized kernels to use.
# Each value should have a `config_setting` which is selected on in the
# `micro_ops` target to pickup optimized kernel sources. An empty value
# indicates only reference kernels should be used.
string_flag(
    name = "optimized_kernels",
    build_setting_default = "",
    values = [
        "",
        "xtensa_fusion_f1",
        "xtensa_hifi_3",
        "xtensa_hifi_3z",
        "xtensa_hifi_5",
        "xtensa_vision_p6",
    ],
)

config_setting(
    name = "xtensa_fusion_f1_default",
    flag_values = {
        ":optimized_kernels": "xtensa_fusion_f1",
    },
)

config_setting(
    name = "xtensa_hifi_3_default",
    flag_values = {
        ":optimized_kernels": "xtensa_hifi_3",
    },
)

config_setting(
    name = "xtensa_hifi_3z_default",
    flag_values = {
        ":optimized_kernels": "xtensa_hifi_3z",
    },
)

config_setting(
    name = "xtensa_hifi_5_default",
    flag_values = {
        ":optimized_kernels": "xtensa_hifi_5",
    },
)

config_setting(
    name = "xtensa_vision_p6_default",
    flag_values = {
        ":optimized_kernels": "xtensa_vision_p6",
    },
)<|MERGE_RESOLUTION|>--- conflicted
+++ resolved
@@ -667,15 +667,25 @@
 )
 
 tflm_cc_test(
-<<<<<<< HEAD
     name = "decode_state_huffman_test",
     srcs = [
         "decode_state_huffman_test.cc",
-=======
+    ],
+    deps = [
+        ":decode_test_helpers",
+        ":kernel_runner",
+        "//tensorflow/lite/c:common",
+        "//tensorflow/lite/micro:debug_log",
+        "//tensorflow/lite/micro:op_resolvers",
+        "//tensorflow/lite/micro:test_helpers",
+        "//tensorflow/lite/micro/testing:micro_test",
+    ],
+)
+
+tflm_cc_test(
     name = "decode_state_lut_test",
     srcs = [
         "decode_state_lut_test.cc",
->>>>>>> 6264a698
     ],
     deps = [
         ":decode_test_helpers",
