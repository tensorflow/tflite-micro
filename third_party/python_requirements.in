--- conflicted
+++ resolved
@@ -27,10 +27,6 @@
 # it is run.
 
 bitarray
-<<<<<<< HEAD
-hexdump
-=======
->>>>>>> 307c6342
 tensorflow
 twine
 numpy
