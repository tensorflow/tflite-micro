# Estimate the size of a specific binary and update the size history 
# with a new commit.

name: binary-size-check

on:
  pull_request_target:
    types: [labeled]
  
  # Allow manually triggering of the workflow.
  workflow_dispatch: {}
 
jobs:
  size_test:
    runs-on: ubuntu-latest

    if: |
      github.event_name == 'workflow_dispatch' ||
      (github.event_name == 'pull_request_target' && contains(github.event.pull_request.labels.*.name, 'ci:test')) 

    name: Binary Size Estimation
    steps:
      - uses: actions/checkout@v2
        with:
          ref: ${{ github.event.pull_request.head.sha }}

      - name: Install dependencies
        run: |
          pip3 install Pillow
 
      - name: Build binary
        run: |
          tensorflow/lite/micro/tools/ci_build/test_size.sh

      - name: Update size history and commit
        run: |
<<<<<<< HEAD
          echo "This is to test the workflow change in this PR is being ran"
=======
          # Live debug inconsistency between manual trigger and ci:test label.
          git status
>>>>>>> c62b3bd9
          rm -rf tensorflow/lite/micro/tools/ci_build/binary_size_history/binary_size.json
          ci/size_comp.py -t ci/size_log.txt tensorflow/lite/micro/tools/ci_build/binary_size_history/binary_size.json
          git config user.name tflm_bot
          git config user.email tflm_bot@github.com
          git add tensorflow/lite/micro/tools/ci_build/binary_size_history/*
          # Live debug inconsistency between manual trigger and ci:test label.
          git status
          git commit --allow-empty  -m "Update binary size history by CI bot"
          git push origin HEAD:${GITHUB_HEAD_REF} <|MERGE_RESOLUTION|>--- conflicted
+++ resolved
@@ -34,12 +34,8 @@
 
       - name: Update size history and commit
         run: |
-<<<<<<< HEAD
-          echo "This is to test the workflow change in this PR is being ran"
-=======
           # Live debug inconsistency between manual trigger and ci:test label.
           git status
->>>>>>> c62b3bd9
           rm -rf tensorflow/lite/micro/tools/ci_build/binary_size_history/binary_size.json
           ci/size_comp.py -t ci/size_log.txt tensorflow/lite/micro/tools/ci_build/binary_size_history/binary_size.json
           git config user.name tflm_bot
